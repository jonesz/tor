--- conflicted
+++ resolved
@@ -2349,7 +2349,7 @@
   rs.is_fast = 1;
   rs.is_flagged_running = 1;
   rs.has_bandwidth = 1;
-  rs.bandwidth = 1000;
+  rs.bandwidth_kb = 1000;
 
   s = networkstatus_getinfo_helper_single(&rs);
   tt_assert(s);
@@ -2375,27 +2375,16 @@
   DIR_LEGACY(formats),
   DIR_LEGACY(versions),
   DIR_LEGACY(fp_pairs),
-<<<<<<< HEAD
-  DIR(split_fps),
+  DIR(split_fps, 0),
   DIR_LEGACY(measured_bw_kb),
-  DIR_LEGACY(param_voting),
-  DIR_LEGACY(v3_networkstatus),
-  DIR(random_weighted),
-  DIR(scale_bw),
-  DIR_LEGACY(clip_unmeasured_bw_kb),
-  DIR_LEGACY(clip_unmeasured_bw_kb_alt),
   DIR_LEGACY(measured_bw_kb_cache),
-=======
-  DIR(split_fps, 0),
-  DIR_LEGACY(measured_bw),
   DIR_LEGACY(param_voting),
   DIR_LEGACY(v3_networkstatus),
   DIR(random_weighted, 0),
   DIR(scale_bw, 0),
-  DIR_LEGACY(clip_unmeasured_bw),
-  DIR_LEGACY(clip_unmeasured_bw_alt),
+  DIR_LEGACY(clip_unmeasured_bw_kb),
+  DIR_LEGACY(clip_unmeasured_bw_kb_alt),
   DIR(v2_dir, TT_FORK),
   DIR(fmt_control_ns, 0),
->>>>>>> 4b15606f
   END_OF_TESTCASES
 };
