
/* * Copyright (c) 2012-2017, The Tor Project, Inc. */
/* See LICENSE for licensing information */

/**
 * \file channel.c
 *
 * \brief OR/OP-to-OR channel abstraction layer. A channel's job is to
 * transfer cells from Tor instance to Tor instance. Currently, there is only
 * one implementation of the channel abstraction: in channeltls.c.
 *
 * Channels are a higher-level abstraction than or_connection_t: In general,
 * any means that two Tor relays use to exchange cells, or any means that a
 * relay and a client use to exchange cells, is a channel.
 *
 * Channels differ from pluggable transports in that they do not wrap an
 * underlying protocol over which cells are transmitted: they <em>are</em> the
 * underlying protocol.
 *
 * This module defines the generic parts of the channel_t interface, and
 * provides the machinery necessary for specialized implementations to be
 * created.  At present, there is one specialized implementation in
 * channeltls.c, which uses connection_or.c to send cells over a TLS
 * connection.
 *
 * Every channel implementation is responsible for being able to transmit
 * cells that are passed to it
 *
 * For *inbound* cells, the entry point is: channel_process_cell(). It takes a
 * cell and will pass it to the cell handler set by
 * channel_set_cell_handlers(). Currently, this is passed back to the command
 * subsystem which is command_process_cell().
 *
 * NOTE: For now, the seperation between channels and specialized channels
 * (like channeltls) is not that well defined. So the channeltls layer calls
 * channel_process_cell() which originally comes from the connection subsytem.
 * This should be hopefully be fixed with #23993.
 *
 * For *outbound* cells, the entry point is: channel_write_packed_cell().
 * Only packed cells are dequeued from the circuit queue by the scheduler
 * which uses channel_flush_from_first_active_circuit() to decide which cells
 * to flush from which circuit on the channel. They are then passed down to
 * the channel subsystem. This calls the low layer with the function pointer
 * .write_packed_cell().
 *
 * Each specialized channel (currently only channeltls_t) MUST implement a
 * series of function found in channel_t. See channel.h for more
 * documentation.
 **/

/*
 * Define this so channel.h gives us things only channel_t subclasses
 * should touch.
 */

#define TOR_CHANNEL_INTERNAL_

/* This one's for stuff only channel.c and the test suite should see */
#define CHANNEL_PRIVATE_

#include "or.h"
#include "channel.h"
#include "channeltls.h"
#include "channelpadding.h"
#include "circuitbuild.h"
#include "circuitlist.h"
#include "circuitstats.h"
#include "config.h"
#include "connection_or.h" /* For var_cell_free() */
#include "circuitmux.h"
#include "entrynodes.h"
#include "geoip.h"
#include "nodelist.h"
#include "relay.h"
#include "rephist.h"
#include "router.h"
#include "routerlist.h"
#include "scheduler.h"
#include "compat_time.h"
#include "networkstatus.h"
#include "rendservice.h"

/* Global lists of channels */

/* All channel_t instances */
static smartlist_t *all_channels = NULL;

/* All channel_t instances not in ERROR or CLOSED states */
static smartlist_t *active_channels = NULL;

/* All channel_t instances in ERROR or CLOSED states */
static smartlist_t *finished_channels = NULL;

/* All channel_listener_t instances */
static smartlist_t *all_listeners = NULL;

/* All channel_listener_t instances in LISTENING state */
static smartlist_t *active_listeners = NULL;

/* All channel_listener_t instances in LISTENING state */
static smartlist_t *finished_listeners = NULL;

/** Map from channel->global_identifier to channel.  Contains the same
 * elements as all_channels. */
static HT_HEAD(channel_gid_map, channel_s) channel_gid_map = HT_INITIALIZER();

static unsigned
channel_id_hash(const channel_t *chan)
{
  return (unsigned) chan->global_identifier;
}
static int
channel_id_eq(const channel_t *a, const channel_t *b)
{
  return a->global_identifier == b->global_identifier;
}
HT_PROTOTYPE(channel_gid_map, channel_s, gidmap_node,
             channel_id_hash, channel_id_eq)
HT_GENERATE2(channel_gid_map, channel_s, gidmap_node,
             channel_id_hash, channel_id_eq,
             0.6, tor_reallocarray_, tor_free_)

HANDLE_IMPL(channel, channel_s,)

/* Counter for ID numbers */
static uint64_t n_channels_allocated = 0;

/* Digest->channel map
 *
 * Similar to the one used in connection_or.c, this maps from the identity
 * digest of a remote endpoint to a channel_t to that endpoint.  Channels
 * should be placed here when registered and removed when they close or error.
 * If more than one channel exists, follow the next_with_same_id pointer
 * as a linked list.
 */
static HT_HEAD(channel_idmap, channel_idmap_entry_s) channel_identity_map =
  HT_INITIALIZER();

typedef struct channel_idmap_entry_s {
  HT_ENTRY(channel_idmap_entry_s) node;
  uint8_t digest[DIGEST_LEN];
  TOR_LIST_HEAD(channel_list_s, channel_s) channel_list;
} channel_idmap_entry_t;

static inline unsigned
channel_idmap_hash(const channel_idmap_entry_t *ent)
{
  return (unsigned) siphash24g(ent->digest, DIGEST_LEN);
}

static inline int
channel_idmap_eq(const channel_idmap_entry_t *a,
                  const channel_idmap_entry_t *b)
{
  return tor_memeq(a->digest, b->digest, DIGEST_LEN);
}

HT_PROTOTYPE(channel_idmap, channel_idmap_entry_s, node, channel_idmap_hash,
             channel_idmap_eq)
HT_GENERATE2(channel_idmap, channel_idmap_entry_s, node, channel_idmap_hash,
             channel_idmap_eq, 0.5,  tor_reallocarray_, tor_free_)

/* Functions to maintain the digest map */
static void channel_remove_from_digest_map(channel_t *chan);

<<<<<<< HEAD
static void channel_force_free(channel_t *chan);
static void
channel_free_list(smartlist_t *channels, int mark_for_close);
static void
channel_listener_free_list(smartlist_t *channels, int mark_for_close);
static void channel_listener_force_free(channel_listener_t *chan_l);
=======
/*
 * Flush cells from just the outgoing queue without trying to get them
 * from circuits; used internall by channel_flush_some_cells().
 */
static ssize_t
channel_flush_some_cells_from_outgoing_queue(channel_t *chan,
                                             ssize_t num_cells);
static void channel_force_xfree(channel_t *chan);
static void channel_free_list(smartlist_t *channels, int mark_for_close);
static void channel_listener_free_list(smartlist_t *channels,
                                       int mark_for_close);
static void channel_listener_force_xfree(channel_listener_t *chan_l);
static size_t channel_get_cell_queue_entry_size(channel_t *chan,
                                                cell_queue_entry_t *q);
static void
channel_write_cell_queue_entry(channel_t *chan, cell_queue_entry_t *q);
>>>>>>> 7ca5f4bf

/***********************************
 * Channel state utility functions *
 **********************************/

/**
 * Indicate whether a given channel state is valid
 */

int
channel_state_is_valid(channel_state_t state)
{
  int is_valid;

  switch (state) {
    case CHANNEL_STATE_CLOSED:
    case CHANNEL_STATE_CLOSING:
    case CHANNEL_STATE_ERROR:
    case CHANNEL_STATE_MAINT:
    case CHANNEL_STATE_OPENING:
    case CHANNEL_STATE_OPEN:
      is_valid = 1;
      break;
    case CHANNEL_STATE_LAST:
    default:
      is_valid = 0;
  }

  return is_valid;
}

/**
 * Indicate whether a given channel listener state is valid
 */

int
channel_listener_state_is_valid(channel_listener_state_t state)
{
  int is_valid;

  switch (state) {
    case CHANNEL_LISTENER_STATE_CLOSED:
    case CHANNEL_LISTENER_STATE_LISTENING:
    case CHANNEL_LISTENER_STATE_CLOSING:
    case CHANNEL_LISTENER_STATE_ERROR:
      is_valid = 1;
      break;
    case CHANNEL_LISTENER_STATE_LAST:
    default:
      is_valid = 0;
  }

  return is_valid;
}

/**
 * Indicate whether a channel state transition is valid
 *
 * This function takes two channel states and indicates whether a
 * transition between them is permitted (see the state definitions and
 * transition table in or.h at the channel_state_t typedef).
 */

int
channel_state_can_transition(channel_state_t from, channel_state_t to)
{
  int is_valid;

  switch (from) {
    case CHANNEL_STATE_CLOSED:
      is_valid = (to == CHANNEL_STATE_OPENING);
      break;
    case CHANNEL_STATE_CLOSING:
      is_valid = (to == CHANNEL_STATE_CLOSED ||
                  to == CHANNEL_STATE_ERROR);
      break;
    case CHANNEL_STATE_ERROR:
      is_valid = 0;
      break;
    case CHANNEL_STATE_MAINT:
      is_valid = (to == CHANNEL_STATE_CLOSING ||
                  to == CHANNEL_STATE_ERROR ||
                  to == CHANNEL_STATE_OPEN);
      break;
    case CHANNEL_STATE_OPENING:
      is_valid = (to == CHANNEL_STATE_CLOSING ||
                  to == CHANNEL_STATE_ERROR ||
                  to == CHANNEL_STATE_OPEN);
      break;
    case CHANNEL_STATE_OPEN:
      is_valid = (to == CHANNEL_STATE_CLOSING ||
                  to == CHANNEL_STATE_ERROR ||
                  to == CHANNEL_STATE_MAINT);
      break;
    case CHANNEL_STATE_LAST:
    default:
      is_valid = 0;
  }

  return is_valid;
}

/**
 * Indicate whether a channel listener state transition is valid
 *
 * This function takes two channel listener states and indicates whether a
 * transition between them is permitted (see the state definitions and
 * transition table in or.h at the channel_listener_state_t typedef).
 */

int
channel_listener_state_can_transition(channel_listener_state_t from,
                                      channel_listener_state_t to)
{
  int is_valid;

  switch (from) {
    case CHANNEL_LISTENER_STATE_CLOSED:
      is_valid = (to == CHANNEL_LISTENER_STATE_LISTENING);
      break;
    case CHANNEL_LISTENER_STATE_CLOSING:
      is_valid = (to == CHANNEL_LISTENER_STATE_CLOSED ||
                  to == CHANNEL_LISTENER_STATE_ERROR);
      break;
    case CHANNEL_LISTENER_STATE_ERROR:
      is_valid = 0;
      break;
    case CHANNEL_LISTENER_STATE_LISTENING:
      is_valid = (to == CHANNEL_LISTENER_STATE_CLOSING ||
                  to == CHANNEL_LISTENER_STATE_ERROR);
      break;
    case CHANNEL_LISTENER_STATE_LAST:
    default:
      is_valid = 0;
  }

  return is_valid;
}

/**
 * Return a human-readable description for a channel state
 */

const char *
channel_state_to_string(channel_state_t state)
{
  const char *descr;

  switch (state) {
    case CHANNEL_STATE_CLOSED:
      descr = "closed";
      break;
    case CHANNEL_STATE_CLOSING:
      descr = "closing";
      break;
    case CHANNEL_STATE_ERROR:
      descr = "channel error";
      break;
    case CHANNEL_STATE_MAINT:
      descr = "temporarily suspended for maintenance";
      break;
    case CHANNEL_STATE_OPENING:
      descr = "opening";
      break;
    case CHANNEL_STATE_OPEN:
      descr = "open";
      break;
    case CHANNEL_STATE_LAST:
    default:
      descr = "unknown or invalid channel state";
  }

  return descr;
}

/**
 * Return a human-readable description for a channel listenier state
 */

const char *
channel_listener_state_to_string(channel_listener_state_t state)
{
  const char *descr;

  switch (state) {
    case CHANNEL_LISTENER_STATE_CLOSED:
      descr = "closed";
      break;
    case CHANNEL_LISTENER_STATE_CLOSING:
      descr = "closing";
      break;
    case CHANNEL_LISTENER_STATE_ERROR:
      descr = "channel listener error";
      break;
    case CHANNEL_LISTENER_STATE_LISTENING:
      descr = "listening";
      break;
    case CHANNEL_LISTENER_STATE_LAST:
    default:
      descr = "unknown or invalid channel listener state";
  }

  return descr;
}

/***************************************
 * Channel registration/unregistration *
 ***************************************/

/**
 * Register a channel
 *
 * This function registers a newly created channel in the global lists/maps
 * of active channels.
 */

void
channel_register(channel_t *chan)
{
  tor_assert(chan);
  tor_assert(chan->global_identifier);

  /* No-op if already registered */
  if (chan->registered) return;

  log_debug(LD_CHANNEL,
            "Registering channel %p (ID " U64_FORMAT ") "
            "in state %s (%d) with digest %s",
            chan, U64_PRINTF_ARG(chan->global_identifier),
            channel_state_to_string(chan->state), chan->state,
            hex_str(chan->identity_digest, DIGEST_LEN));

  /* Make sure we have all_channels, then add it */
  if (!all_channels) all_channels = smartlist_new();
  smartlist_add(all_channels, chan);
  channel_t *oldval = HT_REPLACE(channel_gid_map, &channel_gid_map, chan);
  tor_assert(! oldval);

  /* Is it finished? */
  if (CHANNEL_FINISHED(chan)) {
    /* Put it in the finished list, creating it if necessary */
    if (!finished_channels) finished_channels = smartlist_new();
    smartlist_add(finished_channels, chan);
  } else {
    /* Put it in the active list, creating it if necessary */
    if (!active_channels) active_channels = smartlist_new();
    smartlist_add(active_channels, chan);

    if (!CHANNEL_IS_CLOSING(chan)) {
      /* It should have a digest set */
      if (!tor_digest_is_zero(chan->identity_digest)) {
        /* Yeah, we're good, add it to the map */
        channel_add_to_digest_map(chan);
      } else {
        log_info(LD_CHANNEL,
                "Channel %p (global ID " U64_FORMAT ") "
                "in state %s (%d) registered with no identity digest",
                chan, U64_PRINTF_ARG(chan->global_identifier),
                channel_state_to_string(chan->state), chan->state);
      }
    }
  }

  /* Mark it as registered */
  chan->registered = 1;
}

/**
 * Unregister a channel
 *
 * This function removes a channel from the global lists and maps and is used
 * when freeing a closed/errored channel.
 */

void
channel_unregister(channel_t *chan)
{
  tor_assert(chan);

  /* No-op if not registered */
  if (!(chan->registered)) return;

  /* Is it finished? */
  if (CHANNEL_FINISHED(chan)) {
    /* Get it out of the finished list */
    if (finished_channels) smartlist_remove(finished_channels, chan);
  } else {
    /* Get it out of the active list */
    if (active_channels) smartlist_remove(active_channels, chan);
  }

  /* Get it out of all_channels */
  if (all_channels) smartlist_remove(all_channels, chan);
  channel_t *oldval = HT_REMOVE(channel_gid_map, &channel_gid_map, chan);
  tor_assert(oldval == NULL || oldval == chan);

  /* Mark it as unregistered */
  chan->registered = 0;

  /* Should it be in the digest map? */
  if (!tor_digest_is_zero(chan->identity_digest) &&
      !(CHANNEL_CONDEMNED(chan))) {
    /* Remove it */
    channel_remove_from_digest_map(chan);
  }
}

/**
 * Register a channel listener
 *
 * This function registers a newly created channel listner in the global
 * lists/maps of active channel listeners.
 */

void
channel_listener_register(channel_listener_t *chan_l)
{
  tor_assert(chan_l);

  /* No-op if already registered */
  if (chan_l->registered) return;

  log_debug(LD_CHANNEL,
            "Registering channel listener %p (ID " U64_FORMAT ") "
            "in state %s (%d)",
            chan_l, U64_PRINTF_ARG(chan_l->global_identifier),
            channel_listener_state_to_string(chan_l->state),
            chan_l->state);

  /* Make sure we have all_listeners, then add it */
  if (!all_listeners) all_listeners = smartlist_new();
  smartlist_add(all_listeners, chan_l);

  /* Is it finished? */
  if (chan_l->state == CHANNEL_LISTENER_STATE_CLOSED ||
      chan_l->state == CHANNEL_LISTENER_STATE_ERROR) {
    /* Put it in the finished list, creating it if necessary */
    if (!finished_listeners) finished_listeners = smartlist_new();
    smartlist_add(finished_listeners, chan_l);
  } else {
    /* Put it in the active list, creating it if necessary */
    if (!active_listeners) active_listeners = smartlist_new();
    smartlist_add(active_listeners, chan_l);
  }

  /* Mark it as registered */
  chan_l->registered = 1;
}

/**
 * Unregister a channel listener
 *
 * This function removes a channel listener from the global lists and maps
 * and is used when freeing a closed/errored channel listener.
 */

void
channel_listener_unregister(channel_listener_t *chan_l)
{
  tor_assert(chan_l);

  /* No-op if not registered */
  if (!(chan_l->registered)) return;

  /* Is it finished? */
  if (chan_l->state == CHANNEL_LISTENER_STATE_CLOSED ||
      chan_l->state == CHANNEL_LISTENER_STATE_ERROR) {
    /* Get it out of the finished list */
    if (finished_listeners) smartlist_remove(finished_listeners, chan_l);
  } else {
    /* Get it out of the active list */
    if (active_listeners) smartlist_remove(active_listeners, chan_l);
  }

  /* Get it out of all_listeners */
 if (all_listeners) smartlist_remove(all_listeners, chan_l);

  /* Mark it as unregistered */
  chan_l->registered = 0;
}

/*********************************
 * Channel digest map maintenance
 *********************************/

/**
 * Add a channel to the digest map
 *
 * This function adds a channel to the digest map and inserts it into the
 * correct linked list if channels with that remote endpoint identity digest
 * already exist.
 */

STATIC void
channel_add_to_digest_map(channel_t *chan)
{
  channel_idmap_entry_t *ent, search;

  tor_assert(chan);

  /* Assert that the state makes sense */
  tor_assert(!CHANNEL_CONDEMNED(chan));

  /* Assert that there is a digest */
  tor_assert(!tor_digest_is_zero(chan->identity_digest));

  memcpy(search.digest, chan->identity_digest, DIGEST_LEN);
  ent = HT_FIND(channel_idmap, &channel_identity_map, &search);
  if (! ent) {
    ent = tor_malloc(sizeof(channel_idmap_entry_t));
    memcpy(ent->digest, chan->identity_digest, DIGEST_LEN);
    TOR_LIST_INIT(&ent->channel_list);
    HT_INSERT(channel_idmap, &channel_identity_map, ent);
  }
  TOR_LIST_INSERT_HEAD(&ent->channel_list, chan, next_with_same_id);

  log_debug(LD_CHANNEL,
            "Added channel %p (global ID " U64_FORMAT ") "
            "to identity map in state %s (%d) with digest %s",
            chan, U64_PRINTF_ARG(chan->global_identifier),
            channel_state_to_string(chan->state), chan->state,
            hex_str(chan->identity_digest, DIGEST_LEN));
}

/**
 * Remove a channel from the digest map
 *
 * This function removes a channel from the digest map and the linked list of
 * channels for that digest if more than one exists.
 */

static void
channel_remove_from_digest_map(channel_t *chan)
{
  channel_idmap_entry_t *ent, search;

  tor_assert(chan);

  /* Assert that there is a digest */
  tor_assert(!tor_digest_is_zero(chan->identity_digest));

  /* Pull it out of its list, wherever that list is */
  TOR_LIST_REMOVE(chan, next_with_same_id);

  memcpy(search.digest, chan->identity_digest, DIGEST_LEN);
  ent = HT_FIND(channel_idmap, &channel_identity_map, &search);

  /* Look for it in the map */
  if (ent) {
    /* Okay, it's here */

    if (TOR_LIST_EMPTY(&ent->channel_list)) {
      HT_REMOVE(channel_idmap, &channel_identity_map, ent);
      tor_free(ent);
    }

    log_debug(LD_CHANNEL,
              "Removed channel %p (global ID " U64_FORMAT ") from "
              "identity map in state %s (%d) with digest %s",
              chan, U64_PRINTF_ARG(chan->global_identifier),
              channel_state_to_string(chan->state), chan->state,
              hex_str(chan->identity_digest, DIGEST_LEN));
  } else {
    /* Shouldn't happen */
    log_warn(LD_BUG,
             "Trying to remove channel %p (global ID " U64_FORMAT ") with "
             "digest %s from identity map, but couldn't find any with "
             "that digest",
             chan, U64_PRINTF_ARG(chan->global_identifier),
             hex_str(chan->identity_digest, DIGEST_LEN));
  }
}

/****************************
 * Channel lookup functions *
 ***************************/

/**
 * Find channel by global ID
 *
 * This function searches for a channel by the global_identifier assigned
 * at initialization time.  This identifier is unique for the lifetime of the
 * Tor process.
 */

channel_t *
channel_find_by_global_id(uint64_t global_identifier)
{
  channel_t lookup;
  channel_t *rv = NULL;

  lookup.global_identifier = global_identifier;
  rv = HT_FIND(channel_gid_map, &channel_gid_map, &lookup);
  if (rv) {
    tor_assert(rv->global_identifier == global_identifier);
  }

  return rv;
}

/** Return true iff <b>chan</b> matches <b>rsa_id_digest</b> and <b>ed_id</b>.
 * as its identity keys.  If either is NULL, do not check for a match. */
static int
channel_remote_identity_matches(const channel_t *chan,
                                const char *rsa_id_digest,
                                const ed25519_public_key_t *ed_id)
{
  if (BUG(!chan))
    return 0;
  if (rsa_id_digest) {
    if (tor_memneq(rsa_id_digest, chan->identity_digest, DIGEST_LEN))
      return 0;
  }
  if (ed_id) {
    if (tor_memneq(ed_id->pubkey, chan->ed25519_identity.pubkey,
                   ED25519_PUBKEY_LEN))
      return 0;
  }
  return 1;
}

/**
 * Find channel by RSA/Ed25519 identity of of the remote endpoint
 *
 * This function looks up a channel by the digest of its remote endpoint's RSA
 * identity key.  If <b>ed_id</b> is provided and nonzero, only a channel
 * matching the <b>ed_id</b> will be returned.
 *
 * It's possible that more than one channel to a given endpoint exists.  Use
 * channel_next_with_rsa_identity() to walk the list of channels; make sure
 * to test for Ed25519 identity match too (as appropriate)
 */
channel_t *
channel_find_by_remote_identity(const char *rsa_id_digest,
                                const ed25519_public_key_t *ed_id)
{
  channel_t *rv = NULL;
  channel_idmap_entry_t *ent, search;

  tor_assert(rsa_id_digest); /* For now, we require that every channel have
                              * an RSA identity, and that every lookup
                              * contain an RSA identity */
  if (ed_id && ed25519_public_key_is_zero(ed_id)) {
    /* Treat zero as meaning "We don't care about the presence or absence of
     * an Ed key", not "There must be no Ed key". */
    ed_id = NULL;
  }

  memcpy(search.digest, rsa_id_digest, DIGEST_LEN);
  ent = HT_FIND(channel_idmap, &channel_identity_map, &search);
  if (ent) {
    rv = TOR_LIST_FIRST(&ent->channel_list);
  }
  while (rv && ! channel_remote_identity_matches(rv, rsa_id_digest, ed_id)) {
    rv = channel_next_with_rsa_identity(rv);
  }

  return rv;
}

/**
 * Get next channel with digest
 *
 * This function takes a channel and finds the next channel in the list
 * with the same digest.
 */

channel_t *
channel_next_with_rsa_identity(channel_t *chan)
{
  tor_assert(chan);

  return TOR_LIST_NEXT(chan, next_with_same_id);
}

/**
 * Relays run this once an hour to look over our list of channels to other
 * relays. It prints out some statistics if there are multiple connections
 * to many relays.
 *
 * This function is similar to connection_or_set_bad_connections(),
 * and probably could be adapted to replace it, if it was modified to actually
 * take action on any of these connections.
 */
void
channel_check_for_duplicates(void)
{
  channel_idmap_entry_t **iter;
  channel_t *chan;
  int total_relay_connections = 0, total_relays = 0, total_canonical = 0;
  int total_half_canonical = 0;
  int total_gt_one_connection = 0, total_gt_two_connections = 0;
  int total_gt_four_connections = 0;

  HT_FOREACH(iter, channel_idmap, &channel_identity_map) {
    int connections_to_relay = 0;

    /* Only consider relay connections */
    if (!connection_or_digest_is_known_relay((char*)(*iter)->digest))
      continue;

    total_relays++;

    for (chan = TOR_LIST_FIRST(&(*iter)->channel_list); chan;
        chan = channel_next_with_rsa_identity(chan)) {

      if (CHANNEL_CONDEMNED(chan) || !CHANNEL_IS_OPEN(chan))
        continue;

      connections_to_relay++;
      total_relay_connections++;

      if (chan->is_canonical(chan, 0)) total_canonical++;

      if (!chan->is_canonical_to_peer && chan->is_canonical(chan, 0)
          && chan->is_canonical(chan, 1)) {
        total_half_canonical++;
      }
    }

    if (connections_to_relay > 1) total_gt_one_connection++;
    if (connections_to_relay > 2) total_gt_two_connections++;
    if (connections_to_relay > 4) total_gt_four_connections++;
  }

#define MIN_RELAY_CONNECTIONS_TO_WARN 5

  /* If we average 1.5 or more connections per relay, something is wrong */
  if (total_relays > MIN_RELAY_CONNECTIONS_TO_WARN &&
          total_relay_connections >= 1.5*total_relays) {
    log_notice(LD_OR,
        "Your relay has a very large number of connections to other relays. "
        "Is your outbound address the same as your relay address? "
        "Found %d connections to %d relays. Found %d current canonical "
        "connections, in %d of which we were a non-canonical peer. "
        "%d relays had more than 1 connection, %d had more than 2, and "
        "%d had more than 4 connections.",
        total_relay_connections, total_relays, total_canonical,
        total_half_canonical, total_gt_one_connection,
        total_gt_two_connections, total_gt_four_connections);
  } else {
    log_info(LD_OR, "Performed connection pruning. "
        "Found %d connections to %d relays. Found %d current canonical "
        "connections, in %d of which we were a non-canonical peer. "
        "%d relays had more than 1 connection, %d had more than 2, and "
        "%d had more than 4 connections.",
        total_relay_connections, total_relays, total_canonical,
        total_half_canonical, total_gt_one_connection,
        total_gt_two_connections, total_gt_four_connections);
  }
}

/**
 * Initialize a channel
 *
 * This function should be called by subclasses to set up some per-channel
 * variables.  I.e., this is the superclass constructor.  Before this, the
 * channel should be allocated with tor_malloc_zero().
 */

void
channel_init(channel_t *chan)
{
  tor_assert(chan);

  /* Assign an ID and bump the counter */
  chan->global_identifier = ++n_channels_allocated;

  /* Init timestamp */
  chan->timestamp_last_had_circuits = time(NULL);

  /* Warn about exhausted circuit IDs no more than hourly. */
  chan->last_warned_circ_ids_exhausted.rate = 3600;

  /* Initialize list entries. */
  memset(&chan->next_with_same_id, 0, sizeof(chan->next_with_same_id));

  /* Timestamp it */
  channel_timestamp_created(chan);

  /* It hasn't been open yet. */
  chan->has_been_open = 0;

  /* Scheduler state is idle */
  chan->scheduler_state = SCHED_CHAN_IDLE;
}

/**
 * Initialize a channel listener
 *
 * This function should be called by subclasses to set up some per-channel
 * variables.  I.e., this is the superclass constructor.  Before this, the
 * channel listener should be allocated with tor_malloc_zero().
 */

void
channel_init_listener(channel_listener_t *chan_l)
{
  tor_assert(chan_l);

  /* Assign an ID and bump the counter */
  chan_l->global_identifier = ++n_channels_allocated;

  /* Timestamp it */
  channel_listener_timestamp_created(chan_l);
}

/**
 * Free a channel; nothing outside of channel.c and subclasses should call
 * this - it frees channels after they have closed and been unregistered.
 */

void
channel_free_(channel_t *chan)
{
  if (!chan) return;

  /* It must be closed or errored */
  tor_assert(CHANNEL_FINISHED(chan));

  /* It must be deregistered */
  tor_assert(!(chan->registered));

  log_debug(LD_CHANNEL,
            "Freeing channel " U64_FORMAT " at %p",
            U64_PRINTF_ARG(chan->global_identifier), chan);

  /* Get this one out of the scheduler */
  scheduler_release_channel(chan);

  /*
   * Get rid of cmux policy before we do anything, so cmux policies don't
   * see channels in weird half-freed states.
   */
  if (chan->cmux) {
    circuitmux_set_policy(chan->cmux, NULL);
  }

  /* Remove all timers and associated handle entries now */
  timer_free(chan->padding_timer);
  channel_handle_free(chan->timer_handle);
  channel_handles_clear(chan);

  /* Call a free method if there is one */
  if (chan->free_fn) chan->free_fn(chan);

  channel_clear_remote_end(chan);

  /* Get rid of cmux */
  if (chan->cmux) {
    circuitmux_detach_all_circuits(chan->cmux, NULL);
    circuitmux_mark_destroyed_circids_usable(chan->cmux, chan);
    circuitmux_free(chan->cmux);
    chan->cmux = NULL;
  }

  tor_free(chan);
}

/**
 * Free a channel listener; nothing outside of channel.c and subclasses
 * should call this - it frees channel listeners after they have closed and
 * been unregistered.
 */

void
channel_listener_free_(channel_listener_t *chan_l)
{
  if (!chan_l) return;

  log_debug(LD_CHANNEL,
            "Freeing channel_listener_t " U64_FORMAT " at %p",
            U64_PRINTF_ARG(chan_l->global_identifier),
            chan_l);

  /* It must be closed or errored */
  tor_assert(chan_l->state == CHANNEL_LISTENER_STATE_CLOSED ||
             chan_l->state == CHANNEL_LISTENER_STATE_ERROR);
  /* It must be deregistered */
  tor_assert(!(chan_l->registered));

  /* Call a free method if there is one */
  if (chan_l->free_fn) chan_l->free_fn(chan_l);

  tor_free(chan_l);
}

/**
 * Free a channel and skip the state/registration asserts; this internal-
 * use-only function should be called only from channel_free_all() when
 * shutting down the Tor process.
 */

static void
channel_force_xfree(channel_t *chan)
{
  tor_assert(chan);

  log_debug(LD_CHANNEL,
            "Force-freeing channel " U64_FORMAT " at %p",
            U64_PRINTF_ARG(chan->global_identifier), chan);

  /* Get this one out of the scheduler */
  scheduler_release_channel(chan);

  /*
   * Get rid of cmux policy before we do anything, so cmux policies don't
   * see channels in weird half-freed states.
   */
  if (chan->cmux) {
    circuitmux_set_policy(chan->cmux, NULL);
  }

  /* Remove all timers and associated handle entries now */
  timer_free(chan->padding_timer);
  channel_handle_free(chan->timer_handle);
  channel_handles_clear(chan);

  /* Call a free method if there is one */
  if (chan->free_fn) chan->free_fn(chan);

  channel_clear_remote_end(chan);

  /* Get rid of cmux */
  if (chan->cmux) {
    circuitmux_free(chan->cmux);
    chan->cmux = NULL;
  }

<<<<<<< HEAD
=======
  /* We might still have a cell queue; kill it */
  TOR_SIMPLEQ_FOREACH_SAFE(cell, &chan->incoming_queue, next, cell_tmp) {
      cell_queue_entry_xfree(cell, 0);
  }
  TOR_SIMPLEQ_INIT(&chan->incoming_queue);

  /* Outgoing cell queue is similar, but we can have to free packed cells */
  TOR_SIMPLEQ_FOREACH_SAFE(cell, &chan->outgoing_queue, next, cell_tmp) {
    cell_queue_entry_xfree(cell, 0);
  }
  TOR_SIMPLEQ_INIT(&chan->outgoing_queue);

>>>>>>> 7ca5f4bf
  tor_free(chan);
}

/**
 * Free a channel listener and skip the state/reigstration asserts; this
 * internal-use-only function should be called only from channel_free_all()
 * when shutting down the Tor process.
 */

static void
channel_listener_force_xfree(channel_listener_t *chan_l)
{
  tor_assert(chan_l);

  log_debug(LD_CHANNEL,
            "Force-freeing channel_listener_t " U64_FORMAT " at %p",
            U64_PRINTF_ARG(chan_l->global_identifier),
            chan_l);

  /* Call a free method if there is one */
  if (chan_l->free_fn) chan_l->free_fn(chan_l);

  /*
   * The incoming list just gets emptied and freed; we request close on
   * any channels we find there, but since we got called while shutting
   * down they will get deregistered and freed elsewhere anyway.
   */
  if (chan_l->incoming_list) {
    SMARTLIST_FOREACH_BEGIN(chan_l->incoming_list,
                            channel_t *, qchan) {
      channel_mark_for_close(qchan);
    } SMARTLIST_FOREACH_END(qchan);

    smartlist_free(chan_l->incoming_list);
    chan_l->incoming_list = NULL;
  }

  tor_free(chan_l);
}

/**
 * Set the listener for a channel listener
 *
 * This function sets the handler for new incoming channels on a channel
 * listener.
 */

void
channel_listener_set_listener_fn(channel_listener_t *chan_l,
                                channel_listener_fn_ptr listener)
{
  tor_assert(chan_l);
  tor_assert(chan_l->state == CHANNEL_LISTENER_STATE_LISTENING);

  log_debug(LD_CHANNEL,
           "Setting listener callback for channel listener %p "
           "(global ID " U64_FORMAT ") to %p",
           chan_l, U64_PRINTF_ARG(chan_l->global_identifier),
           listener);

  chan_l->listener = listener;
  if (chan_l->listener) channel_listener_process_incoming(chan_l);
}

/**
 * Return the fixed-length cell handler for a channel
 *
 * This function gets the handler for incoming fixed-length cells installed
 * on a channel.
 */

channel_cell_handler_fn_ptr
channel_get_cell_handler(channel_t *chan)
{
  tor_assert(chan);

  if (CHANNEL_CAN_HANDLE_CELLS(chan))
    return chan->cell_handler;

  return NULL;
}

/**
 * Return the variable-length cell handler for a channel
 *
 * This function gets the handler for incoming variable-length cells
 * installed on a channel.
 */

channel_var_cell_handler_fn_ptr
channel_get_var_cell_handler(channel_t *chan)
{
  tor_assert(chan);

  if (CHANNEL_CAN_HANDLE_CELLS(chan))
    return chan->var_cell_handler;

  return NULL;
}

/**
 * Set both cell handlers for a channel
 *
 * This function sets both the fixed-length and variable length cell handlers
 * for a channel.
 */

void
channel_set_cell_handlers(channel_t *chan,
                          channel_cell_handler_fn_ptr cell_handler,
                          channel_var_cell_handler_fn_ptr
                            var_cell_handler)
{
  tor_assert(chan);
  tor_assert(CHANNEL_CAN_HANDLE_CELLS(chan));

  log_debug(LD_CHANNEL,
           "Setting cell_handler callback for channel %p to %p",
           chan, cell_handler);
  log_debug(LD_CHANNEL,
           "Setting var_cell_handler callback for channel %p to %p",
           chan, var_cell_handler);

  /* Change them */
  chan->cell_handler = cell_handler;
  chan->var_cell_handler = var_cell_handler;
}

/*
 * On closing channels
 *
 * There are three functions that close channels, for use in
 * different circumstances:
 *
 *  - Use channel_mark_for_close() for most cases
 *  - Use channel_close_from_lower_layer() if you are connection_or.c
 *    and the other end closes the underlying connection.
 *  - Use channel_close_for_error() if you are connection_or.c and
 *    some sort of error has occurred.
 */

/**
 * Mark a channel for closure
 *
 * This function tries to close a channel_t; it will go into the CLOSING
 * state, and eventually the lower layer should put it into the CLOSED or
 * ERROR state.  Then, channel_run_cleanup() will eventually free it.
 */

void
channel_mark_for_close(channel_t *chan)
{
  tor_assert(chan != NULL);
  tor_assert(chan->close != NULL);

  /* If it's already in CLOSING, CLOSED or ERROR, this is a no-op */
  if (CHANNEL_CONDEMNED(chan))
    return;

  log_debug(LD_CHANNEL,
            "Closing channel %p (global ID " U64_FORMAT ") "
            "by request",
            chan, U64_PRINTF_ARG(chan->global_identifier));

  /* Note closing by request from above */
  chan->reason_for_closing = CHANNEL_CLOSE_REQUESTED;

  /* Change state to CLOSING */
  channel_change_state(chan, CHANNEL_STATE_CLOSING);

  /* Tell the lower layer */
  chan->close(chan);

  /*
   * It's up to the lower layer to change state to CLOSED or ERROR when we're
   * ready; we'll try to free channels that are in the finished list from
   * channel_run_cleanup().  The lower layer should do this by calling
   * channel_closed().
   */
}

/**
 * Mark a channel listener for closure
 *
 * This function tries to close a channel_listener_t; it will go into the
 * CLOSING state, and eventually the lower layer should put it into the CLOSED
 * or ERROR state.  Then, channel_run_cleanup() will eventually free it.
 */

void
channel_listener_mark_for_close(channel_listener_t *chan_l)
{
  tor_assert(chan_l != NULL);
  tor_assert(chan_l->close != NULL);

  /* If it's already in CLOSING, CLOSED or ERROR, this is a no-op */
  if (chan_l->state == CHANNEL_LISTENER_STATE_CLOSING ||
      chan_l->state == CHANNEL_LISTENER_STATE_CLOSED ||
      chan_l->state == CHANNEL_LISTENER_STATE_ERROR) return;

  log_debug(LD_CHANNEL,
            "Closing channel listener %p (global ID " U64_FORMAT ") "
            "by request",
            chan_l, U64_PRINTF_ARG(chan_l->global_identifier));

  /* Note closing by request from above */
  chan_l->reason_for_closing = CHANNEL_LISTENER_CLOSE_REQUESTED;

  /* Change state to CLOSING */
  channel_listener_change_state(chan_l, CHANNEL_LISTENER_STATE_CLOSING);

  /* Tell the lower layer */
  chan_l->close(chan_l);

  /*
   * It's up to the lower layer to change state to CLOSED or ERROR when we're
   * ready; we'll try to free channels that are in the finished list from
   * channel_run_cleanup().  The lower layer should do this by calling
   * channel_listener_closed().
   */
}

/**
 * Close a channel from the lower layer
 *
 * Notify the channel code that the channel is being closed due to a non-error
 * condition in the lower layer.  This does not call the close() method, since
 * the lower layer already knows.
 */

void
channel_close_from_lower_layer(channel_t *chan)
{
  tor_assert(chan != NULL);

  /* If it's already in CLOSING, CLOSED or ERROR, this is a no-op */
  if (CHANNEL_CONDEMNED(chan))
    return;

  log_debug(LD_CHANNEL,
            "Closing channel %p (global ID " U64_FORMAT ") "
            "due to lower-layer event",
            chan, U64_PRINTF_ARG(chan->global_identifier));

  /* Note closing by event from below */
  chan->reason_for_closing = CHANNEL_CLOSE_FROM_BELOW;

  /* Change state to CLOSING */
  channel_change_state(chan, CHANNEL_STATE_CLOSING);
}

/**
 * Notify that the channel is being closed due to an error condition
 *
 * This function is called by the lower layer implementing the transport
 * when a channel must be closed due to an error condition.  This does not
 * call the channel's close method, since the lower layer already knows.
 */

void
channel_close_for_error(channel_t *chan)
{
  tor_assert(chan != NULL);

  /* If it's already in CLOSING, CLOSED or ERROR, this is a no-op */
  if (CHANNEL_CONDEMNED(chan))
    return;

  log_debug(LD_CHANNEL,
            "Closing channel %p due to lower-layer error",
            chan);

  /* Note closing by event from below */
  chan->reason_for_closing = CHANNEL_CLOSE_FOR_ERROR;

  /* Change state to CLOSING */
  channel_change_state(chan, CHANNEL_STATE_CLOSING);
}

/**
 * Notify that the lower layer is finished closing the channel
 *
 * This function should be called by the lower layer when a channel
 * is finished closing and it should be regarded as inactive and
 * freed by the channel code.
 */

void
channel_closed(channel_t *chan)
{
  tor_assert(chan);
  tor_assert(CHANNEL_CONDEMNED(chan));

  /* No-op if already inactive */
  if (CHANNEL_FINISHED(chan))
    return;

  /* Inform any pending (not attached) circs that they should
   * give up. */
  if (! chan->has_been_open)
    circuit_n_chan_done(chan, 0, 0);

  /* Now close all the attached circuits on it. */
  circuit_unlink_all_from_channel(chan, END_CIRC_REASON_CHANNEL_CLOSED);

  if (chan->reason_for_closing != CHANNEL_CLOSE_FOR_ERROR) {
    channel_change_state(chan, CHANNEL_STATE_CLOSED);
  } else {
    channel_change_state(chan, CHANNEL_STATE_ERROR);
  }
}

/**
 * Clear the identity_digest of a channel
 *
 * This function clears the identity digest of the remote endpoint for a
 * channel; this is intended for use by the lower layer.
 */

void
channel_clear_identity_digest(channel_t *chan)
{
  int state_not_in_map;

  tor_assert(chan);

  log_debug(LD_CHANNEL,
            "Clearing remote endpoint digest on channel %p with "
            "global ID " U64_FORMAT,
            chan, U64_PRINTF_ARG(chan->global_identifier));

  state_not_in_map = CHANNEL_CONDEMNED(chan);

  if (!state_not_in_map && chan->registered &&
      !tor_digest_is_zero(chan->identity_digest))
    /* if it's registered get it out of the digest map */
    channel_remove_from_digest_map(chan);

  memset(chan->identity_digest, 0,
         sizeof(chan->identity_digest));
}

/**
 * Set the identity_digest of a channel
 *
 * This function sets the identity digest of the remote endpoint for a
 * channel; this is intended for use by the lower layer.
 */
void
channel_set_identity_digest(channel_t *chan,
                            const char *identity_digest,
                            const ed25519_public_key_t *ed_identity)
{
  int was_in_digest_map, should_be_in_digest_map, state_not_in_map;

  tor_assert(chan);

  log_debug(LD_CHANNEL,
            "Setting remote endpoint digest on channel %p with "
            "global ID " U64_FORMAT " to digest %s",
            chan, U64_PRINTF_ARG(chan->global_identifier),
            identity_digest ?
              hex_str(identity_digest, DIGEST_LEN) : "(null)");

  state_not_in_map = CHANNEL_CONDEMNED(chan);

  was_in_digest_map =
    !state_not_in_map &&
    chan->registered &&
    !tor_digest_is_zero(chan->identity_digest);
  should_be_in_digest_map =
    !state_not_in_map &&
    chan->registered &&
    (identity_digest &&
     !tor_digest_is_zero(identity_digest));

  if (was_in_digest_map)
    /* We should always remove it; we'll add it back if we're writing
     * in a new digest.
     */
    channel_remove_from_digest_map(chan);

  if (identity_digest) {
    memcpy(chan->identity_digest,
           identity_digest,
           sizeof(chan->identity_digest));
  } else {
    memset(chan->identity_digest, 0,
           sizeof(chan->identity_digest));
  }
  if (ed_identity) {
    memcpy(&chan->ed25519_identity, ed_identity, sizeof(*ed_identity));
  } else {
    memset(&chan->ed25519_identity, 0, sizeof(*ed_identity));
  }

  /* Put it in the digest map if we should */
  if (should_be_in_digest_map)
    channel_add_to_digest_map(chan);
}

/**
 * Clear the remote end metadata (identity_digest) of a channel
 *
 * This function clears all the remote end info from a channel; this is
 * intended for use by the lower layer.
 */

void
channel_clear_remote_end(channel_t *chan)
{
  int state_not_in_map;

  tor_assert(chan);

  log_debug(LD_CHANNEL,
            "Clearing remote endpoint identity on channel %p with "
            "global ID " U64_FORMAT,
            chan, U64_PRINTF_ARG(chan->global_identifier));

  state_not_in_map = CHANNEL_CONDEMNED(chan);

  if (!state_not_in_map && chan->registered &&
      !tor_digest_is_zero(chan->identity_digest))
    /* if it's registered get it out of the digest map */
    channel_remove_from_digest_map(chan);

  memset(chan->identity_digest, 0,
         sizeof(chan->identity_digest));
}

/**
 * Write to a channel the given packed cell.
 *
<<<<<<< HEAD
 * Return 0 on success or -1 on error.
=======
 * This function sets new remote end info on a channel; this is intended
 * for use by the lower layer.
 */

void
channel_set_remote_end(channel_t *chan,
                       const char *identity_digest,
                       const char *nickname)
{
  int was_in_digest_map, should_be_in_digest_map, state_not_in_map;

  tor_assert(chan);

  log_debug(LD_CHANNEL,
            "Setting remote endpoint identity on channel %p with "
            "global ID " U64_FORMAT " to nickname %s, digest %s",
            chan, U64_PRINTF_ARG(chan->global_identifier),
            nickname ? nickname : "(null)",
            identity_digest ?
              hex_str(identity_digest, DIGEST_LEN) : "(null)");

  state_not_in_map = CHANNEL_CONDEMNED(chan);

  was_in_digest_map =
    !state_not_in_map &&
    chan->registered &&
    !tor_digest_is_zero(chan->identity_digest);
  should_be_in_digest_map =
    !state_not_in_map &&
    chan->registered &&
    (identity_digest &&
     !tor_digest_is_zero(identity_digest));

  if (was_in_digest_map)
    /* We should always remove it; we'll add it back if we're writing
     * in a new digest.
     */
    channel_remove_from_digest_map(chan);

  if (identity_digest) {
    memcpy(chan->identity_digest,
           identity_digest,
           sizeof(chan->identity_digest));

  } else {
    memset(chan->identity_digest, 0,
           sizeof(chan->identity_digest));
  }

  tor_free(chan->nickname);
  if (nickname)
    chan->nickname = tor_strdup(nickname);

  /* Put it in the digest map if we should */
  if (should_be_in_digest_map)
    channel_add_to_digest_map(chan);
}

/**
 * Duplicate a cell queue entry; this is a shallow copy intended for use
 * in channel_write_cell_queue_entry().
 */

static cell_queue_entry_t *
cell_queue_entry_dup(cell_queue_entry_t *q)
{
  cell_queue_entry_t *rv = NULL;

  tor_assert(q);

  rv = tor_malloc(sizeof(*rv));
  memcpy(rv, q, sizeof(*rv));

  return rv;
}

/**
 * Free a cell_queue_entry_t; the handed_off parameter indicates whether
 * the contents were passed to the lower layer (it is responsible for
 * them) or not (we should free).
 */

STATIC void
cell_queue_entry_xfree(cell_queue_entry_t *q, int handed_off)
{
  if (!q) return;

  if (!handed_off) {
    /*
     * If we handed it off, the recipient becomes responsible (or
     * with packed cells the channel_t subclass calls packed_cell
     * free after writing out its contents; see, e.g.,
     * channel_tls_write_packed_cell_method().  Otherwise, we have
     * to take care of it here if possible.
     */
    switch (q->type) {
      case CELL_QUEUE_FIXED:
        if (q->u.fixed.cell) {
          /*
           * There doesn't seem to be a cell_free() function anywhere in the
           * pre-channel code; just use tor_free()
           */
          tor_free(q->u.fixed.cell);
        }
        break;
      case CELL_QUEUE_PACKED:
        if (q->u.packed.packed_cell) {
          packed_cell_free(q->u.packed.packed_cell);
        }
        break;
      case CELL_QUEUE_VAR:
        if (q->u.var.var_cell) {
          /*
           * This one's in connection_or.c; it'd be nice to figure out the
           * whole flow of cells from one end to the other and factor the
           * cell memory management functions like this out of the specific
           * TLS lower layer.
           */
          var_cell_free(q->u.var.var_cell);
        }
        break;
      default:
        /*
         * Nothing we can do if we don't know the type; this will
         * have been warned about elsewhere.
         */
        break;
    }
  }
  tor_free(q);
}

#if 0
/**
 * Check whether a cell queue entry is padding; this is a helper function
 * for channel_write_cell_queue_entry()
 */

static int
cell_queue_entry_is_padding(cell_queue_entry_t *q)
{
  tor_assert(q);

  if (q->type == CELL_QUEUE_FIXED) {
    if (q->u.fixed.cell) {
      if (q->u.fixed.cell->command == CELL_PADDING ||
          q->u.fixed.cell->command == CELL_VPADDING) {
        return 1;
      }
    }
  } else if (q->type == CELL_QUEUE_VAR) {
    if (q->u.var.var_cell) {
      if (q->u.var.var_cell->command == CELL_PADDING ||
          q->u.var.var_cell->command == CELL_VPADDING) {
        return 1;
      }
    }
  }

  return 0;
}
#endif /* 0 */

/**
 * Allocate a new cell queue entry for a fixed-size cell
 */

static cell_queue_entry_t *
cell_queue_entry_new_fixed(cell_t *cell)
{
  cell_queue_entry_t *q = NULL;

  tor_assert(cell);

  q = tor_malloc(sizeof(*q));
  q->type = CELL_QUEUE_FIXED;
  q->u.fixed.cell = cell;

  return q;
}

/**
 * Allocate a new cell queue entry for a variable-size cell
 */

static cell_queue_entry_t *
cell_queue_entry_new_var(var_cell_t *var_cell)
{
  cell_queue_entry_t *q = NULL;

  tor_assert(var_cell);

  q = tor_malloc(sizeof(*q));
  q->type = CELL_QUEUE_VAR;
  q->u.var.var_cell = var_cell;

  return q;
}

/**
 * Ask how big the cell contained in a cell_queue_entry_t is
 */

static size_t
channel_get_cell_queue_entry_size(channel_t *chan, cell_queue_entry_t *q)
{
  size_t rv = 0;

  tor_assert(chan);
  tor_assert(q);

  switch (q->type) {
    case CELL_QUEUE_FIXED:
      rv = get_cell_network_size(chan->wide_circ_ids);
      break;
    case CELL_QUEUE_VAR:
      rv = get_var_cell_header_size(chan->wide_circ_ids) +
           (q->u.var.var_cell ? q->u.var.var_cell->payload_len : 0);
      break;
    case CELL_QUEUE_PACKED:
      rv = get_cell_network_size(chan->wide_circ_ids);
      break;
    default:
      tor_assert_nonfatal_unreached_once();
  }

  return rv;
}

/**
 * Write to a channel based on a cell_queue_entry_t
>>>>>>> 7ca5f4bf
 *
 * Two possible errors can happen. Either the channel is not opened or the
 * lower layer (specialized channel) failed to write it. In both cases, it is
 * the caller responsability to free the cell.
 */
static int
write_packed_cell(channel_t *chan, packed_cell_t *cell)
{
  int ret = -1;
  size_t cell_bytes;

  tor_assert(chan);
  tor_assert(cell);

  /* Assert that the state makes sense for a cell write */
  tor_assert(CHANNEL_CAN_HANDLE_CELLS(chan));

  {
    circid_t circ_id;
    if (packed_cell_is_destroy(chan, cell, &circ_id)) {
      channel_note_destroy_not_pending(chan, circ_id);
    }
  }

  /* For statistical purposes, figure out how big this cell is */
  cell_bytes = get_cell_network_size(chan->wide_circ_ids);

  /* Can we send it right out?  If so, try */
  if (!CHANNEL_IS_OPEN(chan)) {
    goto done;
  }

  /* Write the cell on the connection's outbuf. */
  if (chan->write_packed_cell(chan, cell) < 0) {
    goto done;
  }
  /* Timestamp for transmission */
  channel_timestamp_xmit(chan);
  /* Update the counter */
  ++(chan->n_cells_xmitted);
  chan->n_bytes_xmitted += cell_bytes;
  /* Successfully sent the cell. */
  ret = 0;

 done:
  return ret;
}

/**
 * Write a packed cell to a channel
 *
 * Write a packed cell to a channel using the write_cell() method.  This is
 * called by the transport-independent code to deliver a packed cell to a
 * channel for transmission.
 *
 * Return 0 on success else a negative value. In both cases, the caller should
 * not access the cell anymore, it is freed both on success and error.
 */
int
channel_write_packed_cell(channel_t *chan, packed_cell_t *cell)
{
  int ret = -1;

  tor_assert(chan);
  tor_assert(cell);

  if (CHANNEL_IS_CLOSING(chan)) {
    log_debug(LD_CHANNEL, "Discarding %p on closing channel %p with "
              "global ID "U64_FORMAT, cell, chan,
              U64_PRINTF_ARG(chan->global_identifier));
    goto end;
  }
  log_debug(LD_CHANNEL,
            "Writing %p to channel %p with global ID "
            U64_FORMAT, cell, chan, U64_PRINTF_ARG(chan->global_identifier));

  ret = write_packed_cell(chan, cell);

 end:
  /* Whatever happens, we free the cell. Either an error occured or the cell
   * was put on the connection outbuf, both cases we have ownership of the
   * cell and we free it. */
  packed_cell_free(cell);
  return ret;
}

/**
 * Change channel state
 *
 * This internal and subclass use only function is used to change channel
 * state, performing all transition validity checks and whatever actions
 * are appropriate to the state transition in question.
 */

static void
channel_change_state_(channel_t *chan, channel_state_t to_state)
{
  channel_state_t from_state;
  unsigned char was_active, is_active;
  unsigned char was_in_id_map, is_in_id_map;

  tor_assert(chan);
  from_state = chan->state;

  tor_assert(channel_state_is_valid(from_state));
  tor_assert(channel_state_is_valid(to_state));
  tor_assert(channel_state_can_transition(chan->state, to_state));

  /* Check for no-op transitions */
  if (from_state == to_state) {
    log_debug(LD_CHANNEL,
              "Got no-op transition from \"%s\" to itself on channel %p"
              "(global ID " U64_FORMAT ")",
              channel_state_to_string(to_state),
              chan, U64_PRINTF_ARG(chan->global_identifier));
    return;
  }

  /* If we're going to a closing or closed state, we must have a reason set */
  if (to_state == CHANNEL_STATE_CLOSING ||
      to_state == CHANNEL_STATE_CLOSED ||
      to_state == CHANNEL_STATE_ERROR) {
    tor_assert(chan->reason_for_closing != CHANNEL_NOT_CLOSING);
  }

  log_debug(LD_CHANNEL,
            "Changing state of channel %p (global ID " U64_FORMAT
            ") from \"%s\" to \"%s\"",
            chan,
            U64_PRINTF_ARG(chan->global_identifier),
            channel_state_to_string(chan->state),
            channel_state_to_string(to_state));

  chan->state = to_state;

  /* Need to add to the right lists if the channel is registered */
  if (chan->registered) {
    was_active = !(from_state == CHANNEL_STATE_CLOSED ||
                   from_state == CHANNEL_STATE_ERROR);
    is_active = !(to_state == CHANNEL_STATE_CLOSED ||
                  to_state == CHANNEL_STATE_ERROR);

    /* Need to take off active list and put on finished list? */
    if (was_active && !is_active) {
      if (active_channels) smartlist_remove(active_channels, chan);
      if (!finished_channels) finished_channels = smartlist_new();
      smartlist_add(finished_channels, chan);
    }
    /* Need to put on active list? */
    else if (!was_active && is_active) {
      if (finished_channels) smartlist_remove(finished_channels, chan);
      if (!active_channels) active_channels = smartlist_new();
      smartlist_add(active_channels, chan);
    }

    if (!tor_digest_is_zero(chan->identity_digest)) {
      /* Now we need to handle the identity map */
      was_in_id_map = !(from_state == CHANNEL_STATE_CLOSING ||
                        from_state == CHANNEL_STATE_CLOSED ||
                        from_state == CHANNEL_STATE_ERROR);
      is_in_id_map = !(to_state == CHANNEL_STATE_CLOSING ||
                       to_state == CHANNEL_STATE_CLOSED ||
                       to_state == CHANNEL_STATE_ERROR);

      if (!was_in_id_map && is_in_id_map) channel_add_to_digest_map(chan);
      else if (was_in_id_map && !is_in_id_map)
        channel_remove_from_digest_map(chan);
    }
  }

  /*
   * If we're going to a closed/closing state, we don't need scheduling any
   * more; in CHANNEL_STATE_MAINT we can't accept writes.
   */
  if (to_state == CHANNEL_STATE_CLOSING ||
      to_state == CHANNEL_STATE_CLOSED ||
      to_state == CHANNEL_STATE_ERROR) {
    scheduler_release_channel(chan);
  } else if (to_state == CHANNEL_STATE_MAINT) {
    scheduler_channel_doesnt_want_writes(chan);
  }
}

/**
 * As channel_change_state_, but change the state to any state but open.
 */
void
channel_change_state(channel_t *chan, channel_state_t to_state)
{
  tor_assert(to_state != CHANNEL_STATE_OPEN);
  channel_change_state_(chan, to_state);
}

/**
 * As channel_change_state, but change the state to open.
 */
void
channel_change_state_open(channel_t *chan)
{
  channel_change_state_(chan, CHANNEL_STATE_OPEN);

  /* Tell circuits if we opened and stuff */
  channel_do_open_actions(chan);
  chan->has_been_open = 1;
}

/**
 * Change channel listener state
 *
 * This internal and subclass use only function is used to change channel
 * listener state, performing all transition validity checks and whatever
 * actions are appropriate to the state transition in question.
 */

void
channel_listener_change_state(channel_listener_t *chan_l,
                              channel_listener_state_t to_state)
{
  channel_listener_state_t from_state;
  unsigned char was_active, is_active;

  tor_assert(chan_l);
  from_state = chan_l->state;

  tor_assert(channel_listener_state_is_valid(from_state));
  tor_assert(channel_listener_state_is_valid(to_state));
  tor_assert(channel_listener_state_can_transition(chan_l->state, to_state));

  /* Check for no-op transitions */
  if (from_state == to_state) {
    log_debug(LD_CHANNEL,
              "Got no-op transition from \"%s\" to itself on channel "
              "listener %p (global ID " U64_FORMAT ")",
              channel_listener_state_to_string(to_state),
              chan_l, U64_PRINTF_ARG(chan_l->global_identifier));
    return;
  }

  /* If we're going to a closing or closed state, we must have a reason set */
  if (to_state == CHANNEL_LISTENER_STATE_CLOSING ||
      to_state == CHANNEL_LISTENER_STATE_CLOSED ||
      to_state == CHANNEL_LISTENER_STATE_ERROR) {
    tor_assert(chan_l->reason_for_closing != CHANNEL_LISTENER_NOT_CLOSING);
  }

  log_debug(LD_CHANNEL,
            "Changing state of channel listener %p (global ID " U64_FORMAT
            "from \"%s\" to \"%s\"",
            chan_l, U64_PRINTF_ARG(chan_l->global_identifier),
            channel_listener_state_to_string(chan_l->state),
            channel_listener_state_to_string(to_state));

  chan_l->state = to_state;

  /* Need to add to the right lists if the channel listener is registered */
  if (chan_l->registered) {
    was_active = !(from_state == CHANNEL_LISTENER_STATE_CLOSED ||
                   from_state == CHANNEL_LISTENER_STATE_ERROR);
    is_active = !(to_state == CHANNEL_LISTENER_STATE_CLOSED ||
                  to_state == CHANNEL_LISTENER_STATE_ERROR);

    /* Need to take off active list and put on finished list? */
    if (was_active && !is_active) {
      if (active_listeners) smartlist_remove(active_listeners, chan_l);
      if (!finished_listeners) finished_listeners = smartlist_new();
      smartlist_add(finished_listeners, chan_l);
    }
    /* Need to put on active list? */
    else if (!was_active && is_active) {
      if (finished_listeners) smartlist_remove(finished_listeners, chan_l);
      if (!active_listeners) active_listeners = smartlist_new();
      smartlist_add(active_listeners, chan_l);
    }
  }

  if (to_state == CHANNEL_LISTENER_STATE_CLOSED ||
      to_state == CHANNEL_LISTENER_STATE_ERROR) {
    tor_assert(!(chan_l->incoming_list) ||
                smartlist_len(chan_l->incoming_list) == 0);
  }
}

/* Maximum number of cells that is allowed to flush at once withing
 * channel_flush_some_cells(). */
#define MAX_CELLS_TO_GET_FROM_CIRCUITS_FOR_UNLIMITED 256

/* Try to flush cells of the given channel chan up to a maximum of num_cells.
 *
 * This is called by the scheduler when it wants to flush cells from the
 * channel's circuit queue(s) to the connection outbuf (not yet on the wire).
 *
 * If the channel is not in state CHANNEL_STATE_OPEN, this does nothing and
 * will return 0 meaning no cells were flushed.
 *
 * If num_cells is -1, we'll try to flush up to the maximum cells allowed
 * defined in MAX_CELLS_TO_GET_FROM_CIRCUITS_FOR_UNLIMITED.
 *
 * On success, the number of flushed cells are returned and it can never be
 * above num_cells. If 0 is returned, no cells were flushed either because the
 * channel was not opened or we had no cells on the channel. A negative number
 * can NOT be sent back.
 *
 * This function is part of the fast path. */
MOCK_IMPL(ssize_t,
channel_flush_some_cells, (channel_t *chan, ssize_t num_cells))
{
  unsigned int unlimited = 0;
  ssize_t flushed = 0;
  int clamped_num_cells;

  tor_assert(chan);

  if (num_cells < 0) unlimited = 1;
  if (!unlimited && num_cells <= flushed) goto done;

  /* If we aren't in CHANNEL_STATE_OPEN, nothing goes through */
  if (CHANNEL_IS_OPEN(chan)) {
    if (circuitmux_num_cells(chan->cmux) > 0) {
      /* Calculate number of cells, including clamp */
      if (unlimited) {
        clamped_num_cells = MAX_CELLS_TO_GET_FROM_CIRCUITS_FOR_UNLIMITED;
      } else {
        if (num_cells - flushed >
            MAX_CELLS_TO_GET_FROM_CIRCUITS_FOR_UNLIMITED) {
          clamped_num_cells = MAX_CELLS_TO_GET_FROM_CIRCUITS_FOR_UNLIMITED;
        } else {
          clamped_num_cells = (int)(num_cells - flushed);
        }
      }

      /* Try to get more cells from any active circuits */
      flushed = channel_flush_from_first_active_circuit(
          chan, clamped_num_cells);
    }
  }

 done:
  return flushed;
}

/**
<<<<<<< HEAD
=======
 * Flush cells from just the channel's outgoing cell queue
 *
 * This gets called from channel_flush_some_cells() above to flush cells
 * just from the queue without trying for active_circuits.
 */

static ssize_t
channel_flush_some_cells_from_outgoing_queue(channel_t *chan,
                                             ssize_t num_cells)
{
  unsigned int unlimited = 0;
  ssize_t flushed = 0;
  cell_queue_entry_t *q = NULL;
  size_t cell_size;
  int free_q = 0, handed_off = 0;

  tor_assert(chan);
  tor_assert(chan->write_cell);
  tor_assert(chan->write_packed_cell);
  tor_assert(chan->write_var_cell);

  if (num_cells < 0) unlimited = 1;
  if (!unlimited && num_cells <= flushed) return 0;

  /* If we aren't in CHANNEL_STATE_OPEN, nothing goes through */
  if (CHANNEL_IS_OPEN(chan)) {
    while ((unlimited || num_cells > flushed) &&
           NULL != (q = TOR_SIMPLEQ_FIRST(&chan->outgoing_queue))) {
      free_q = 0;
      handed_off = 0;

      /* Figure out how big it is for statistical purposes */
      cell_size = channel_get_cell_queue_entry_size(chan, q);
      /*
       * Okay, we have a good queue entry, try to give it to the lower
       * layer.
       */
      switch (q->type) {
      case CELL_QUEUE_FIXED:
        if (q->u.fixed.cell) {
          if (chan->write_cell(chan,
                               q->u.fixed.cell)) {
            ++flushed;
            channel_timestamp_xmit(chan);
            ++(chan->n_cells_xmitted);
            chan->n_bytes_xmitted += cell_size;
            free_q = 1;
            handed_off = 1;
          }
          /* Else couldn't write it; leave it on the queue */
        } else {
          /* This shouldn't happen */
          log_info(LD_CHANNEL,
                   "Saw broken cell queue entry of type CELL_QUEUE_FIXED "
                   "with no cell on channel %p "
                   "(global ID " U64_FORMAT ").",
                   chan, U64_PRINTF_ARG(chan->global_identifier));
          /* Throw it away */
          free_q = 1;
          handed_off = 0;
        }
        break;
      case CELL_QUEUE_PACKED:
        if (q->u.packed.packed_cell) {
          if (chan->write_packed_cell(chan,
                                      q->u.packed.packed_cell)) {
            ++flushed;
            channel_timestamp_xmit(chan);
            ++(chan->n_cells_xmitted);
            chan->n_bytes_xmitted += cell_size;
            free_q = 1;
            handed_off = 1;
          }
          /* Else couldn't write it; leave it on the queue */
        } else {
          /* This shouldn't happen */
          log_info(LD_CHANNEL,
                   "Saw broken cell queue entry of type CELL_QUEUE_PACKED "
                   "with no cell on channel %p "
                   "(global ID " U64_FORMAT ").",
                   chan, U64_PRINTF_ARG(chan->global_identifier));
          /* Throw it away */
          free_q = 1;
          handed_off = 0;
        }
        break;
      case CELL_QUEUE_VAR:
        if (q->u.var.var_cell) {
          if (chan->write_var_cell(chan,
                                   q->u.var.var_cell)) {
            ++flushed;
            channel_timestamp_xmit(chan);
            ++(chan->n_cells_xmitted);
            chan->n_bytes_xmitted += cell_size;
            free_q = 1;
            handed_off = 1;
          }
          /* Else couldn't write it; leave it on the queue */
        } else {
          /* This shouldn't happen */
          log_info(LD_CHANNEL,
                   "Saw broken cell queue entry of type CELL_QUEUE_VAR "
                   "with no cell on channel %p "
                   "(global ID " U64_FORMAT ").",
                   chan, U64_PRINTF_ARG(chan->global_identifier));
          /* Throw it away */
          free_q = 1;
          handed_off = 0;
        }
        break;
      default:
        /* Unknown type, log and free it */
        log_info(LD_CHANNEL,
                 "Saw an unknown cell queue entry type %d on channel %p "
                 "(global ID " U64_FORMAT "; ignoring it."
                 "  Someone should fix this.",
                 q->type, chan, U64_PRINTF_ARG(chan->global_identifier));
        free_q = 1;
        handed_off = 0;
      }

      /*
       * if free_q is set, we used it and should remove the queue entry;
       * we have to do the free down here so TOR_SIMPLEQ_REMOVE_HEAD isn't
       * accessing freed memory
       */
      if (free_q) {
        TOR_SIMPLEQ_REMOVE_HEAD(&chan->outgoing_queue, next);
        /*
         * ...and we handed a cell off to the lower layer, so we should
         * update the counters.
         */
        ++n_channel_cells_passed_to_lower_layer;
        --n_channel_cells_in_queues;
        n_channel_bytes_passed_to_lower_layer += cell_size;
        n_channel_bytes_in_queues -= cell_size;
        channel_assert_counter_consistency();
        /* Update the channel's queue size too */
        chan->bytes_in_queue -= cell_size;
        /* Finally, free q */
        cell_queue_entry_xfree(q, handed_off);
        q = NULL;
      } else {
        /* No cell removed from list, so we can't go on any further */
        break;
      }
    }
  }

  /* Did we drain the queue? */
  if (TOR_SIMPLEQ_EMPTY(&chan->outgoing_queue)) {
    channel_timestamp_drained(chan);
  }

  /* Update the estimate queue size */
  channel_update_xmit_queue_size(chan);

  return flushed;
}

/**
 * Flush as many cells as we possibly can from the queue
 *
 * This tries to flush as many cells from the queue as the lower layer
 * will take.  It just calls channel_flush_some_cells_from_outgoing_queue()
 * in unlimited mode.
 */

void
channel_flush_cells(channel_t *chan)
{
  channel_flush_some_cells_from_outgoing_queue(chan, -1);
}

/**
>>>>>>> 7ca5f4bf
 * Check if any cells are available
 *
 * This is used by the scheduler to know if the channel has more to flush
 * after a scheduling round.
 */
MOCK_IMPL(int,
channel_more_to_flush, (channel_t *chan))
{
  tor_assert(chan);

  if (circuitmux_num_cells(chan->cmux) > 0) return 1;

  /* Else no */
  return 0;
}

/**
 * Notify the channel we're done flushing the output in the lower layer
 *
 * Connection.c will call this when we've flushed the output; there's some
 * dirreq-related maintenance to do.
 */

void
channel_notify_flushed(channel_t *chan)
{
  tor_assert(chan);

  if (chan->dirreq_id != 0)
    geoip_change_dirreq_state(chan->dirreq_id,
                              DIRREQ_TUNNELED,
                              DIRREQ_CHANNEL_BUFFER_FLUSHED);
}

/**
 * Process the queue of incoming channels on a listener
 *
 * Use a listener's registered callback to process as many entries in the
 * queue of incoming channels as possible.
 */

void
channel_listener_process_incoming(channel_listener_t *listener)
{
  tor_assert(listener);

  /*
   * CHANNEL_LISTENER_STATE_CLOSING permitted because we drain the queue
   * while closing a listener.
   */
  tor_assert(listener->state == CHANNEL_LISTENER_STATE_LISTENING ||
             listener->state == CHANNEL_LISTENER_STATE_CLOSING);
  tor_assert(listener->listener);

  log_debug(LD_CHANNEL,
            "Processing queue of incoming connections for channel "
            "listener %p (global ID " U64_FORMAT ")",
            listener, U64_PRINTF_ARG(listener->global_identifier));

  if (!(listener->incoming_list)) return;

  SMARTLIST_FOREACH_BEGIN(listener->incoming_list,
                          channel_t *, chan) {
    tor_assert(chan);

    log_debug(LD_CHANNEL,
              "Handling incoming channel %p (" U64_FORMAT ") "
              "for listener %p (" U64_FORMAT ")",
              chan,
              U64_PRINTF_ARG(chan->global_identifier),
              listener,
              U64_PRINTF_ARG(listener->global_identifier));
    /* Make sure this is set correctly */
    channel_mark_incoming(chan);
    listener->listener(listener, chan);
  } SMARTLIST_FOREACH_END(chan);

  smartlist_free(listener->incoming_list);
  listener->incoming_list = NULL;
}

/**
 * Take actions required when a channel becomes open
 *
 * Handle actions we should do when we know a channel is open; a lot of
 * this comes from the old connection_or_set_state_open() of connection_or.c.
 *
 * Because of this mechanism, future channel_t subclasses should take care
 * not to change a channel to from CHANNEL_STATE_OPENING to CHANNEL_STATE_OPEN
 * until there is positive confirmation that the network is operational.
 * In particular, anything UDP-based should not make this transition until a
 * packet is received from the other side.
 */

void
channel_do_open_actions(channel_t *chan)
{
  tor_addr_t remote_addr;
  int started_here;
  time_t now = time(NULL);
  int close_origin_circuits = 0;

  tor_assert(chan);

  started_here = channel_is_outgoing(chan);

  if (started_here) {
    circuit_build_times_network_is_live(get_circuit_build_times_mutable());
    rep_hist_note_connect_succeeded(chan->identity_digest, now);
    router_set_status(chan->identity_digest, 1);
  } else {
    /* only report it to the geoip module if it's not a known router */
    if (!connection_or_digest_is_known_relay(chan->identity_digest)) {
      if (channel_get_addr_if_possible(chan, &remote_addr)) {
        char *transport_name = NULL;
        if (chan->get_transport_name(chan, &transport_name) < 0)
          transport_name = NULL;

        geoip_note_client_seen(GEOIP_CLIENT_CONNECT,
                               &remote_addr, transport_name,
                               now);
        tor_free(transport_name);
      }
      /* Otherwise the underlying transport can't tell us this, so skip it */
    }
  }

  /* Disable or reduce padding according to user prefs. */
  if (chan->padding_enabled || get_options()->ConnectionPadding == 1) {
    if (!get_options()->ConnectionPadding) {
      /* Disable if torrc disabled */
      channelpadding_disable_padding_on_channel(chan);
    } else if (get_options()->Tor2webMode &&
            !networkstatus_get_param(NULL,
                                     CHANNELPADDING_TOR2WEB_PARAM,
                                     CHANNELPADDING_TOR2WEB_DEFAULT, 0, 1)) {
      /* Disable if we're using tor2web and the consensus disabled padding
       * for tor2web */
      channelpadding_disable_padding_on_channel(chan);
    } else if (rend_service_allow_non_anonymous_connection(get_options()) &&
               !networkstatus_get_param(NULL,
                                        CHANNELPADDING_SOS_PARAM,
                                        CHANNELPADDING_SOS_DEFAULT, 0, 1)) {
      /* Disable if we're using RSOS and the consensus disabled padding
       * for RSOS*/
      channelpadding_disable_padding_on_channel(chan);
    } else if (get_options()->ReducedConnectionPadding) {
      /* Padding can be forced and/or reduced by clients, regardless of if
       * the channel supports it */
      channelpadding_reduce_padding_on_channel(chan);
    }
  }

  circuit_n_chan_done(chan, 1, close_origin_circuits);
}

/**
 * Queue an incoming channel on a listener
 *
 * Internal and subclass use only function to queue an incoming channel from
 * a listener.  A subclass of channel_listener_t should call this when a new
 * incoming channel is created.
 */

void
channel_listener_queue_incoming(channel_listener_t *listener,
                                channel_t *incoming)
{
  int need_to_queue = 0;

  tor_assert(listener);
  tor_assert(listener->state == CHANNEL_LISTENER_STATE_LISTENING);
  tor_assert(incoming);

  log_debug(LD_CHANNEL,
            "Queueing incoming channel %p (global ID " U64_FORMAT ") on "
            "channel listener %p (global ID " U64_FORMAT ")",
            incoming, U64_PRINTF_ARG(incoming->global_identifier),
            listener, U64_PRINTF_ARG(listener->global_identifier));

  /* Do we need to queue it, or can we just call the listener right away? */
  if (!(listener->listener)) need_to_queue = 1;
  if (listener->incoming_list &&
      (smartlist_len(listener->incoming_list) > 0))
    need_to_queue = 1;

  /* If we need to queue and have no queue, create one */
  if (need_to_queue && !(listener->incoming_list)) {
    listener->incoming_list = smartlist_new();
  }

  /* Bump the counter and timestamp it */
  channel_listener_timestamp_active(listener);
  channel_listener_timestamp_accepted(listener);
  ++(listener->n_accepted);

  /* If we don't need to queue, process it right away */
  if (!need_to_queue) {
    tor_assert(listener->listener);
    listener->listener(listener, incoming);
  }
  /*
   * Otherwise, we need to queue; queue and then process the queue if
   * we can.
   */
  else {
    tor_assert(listener->incoming_list);
    smartlist_add(listener->incoming_list, incoming);
    if (listener->listener) channel_listener_process_incoming(listener);
  }
}

/**
 * Process a cell from the given channel.
 */
void
channel_process_cell(channel_t *chan, cell_t *cell)
{
  tor_assert(chan);
  tor_assert(CHANNEL_IS_CLOSING(chan) || CHANNEL_IS_MAINT(chan) ||
             CHANNEL_IS_OPEN(chan));
  tor_assert(cell);

  /* Nothing we can do if we have no registered cell handlers */
  if (!chan->cell_handler)
    return;

  /* Timestamp for receiving */
  channel_timestamp_recv(chan);
  /* Update received counter. */
  ++(chan->n_cells_recved);
  chan->n_bytes_recved += get_cell_network_size(chan->wide_circ_ids);

  log_debug(LD_CHANNEL,
            "Processing incoming cell_t %p for channel %p (global ID "
            U64_FORMAT ")", cell, chan,
            U64_PRINTF_ARG(chan->global_identifier));
  chan->cell_handler(chan, cell);
}

/** If <b>packed_cell</b> on <b>chan</b> is a destroy cell, then set
 * *<b>circid_out</b> to its circuit ID, and return true.  Otherwise, return
 * false. */
/* XXXX Move this function. */
int
packed_cell_is_destroy(channel_t *chan,
                       const packed_cell_t *packed_cell,
                       circid_t *circid_out)
{
  if (chan->wide_circ_ids) {
    if (packed_cell->body[4] == CELL_DESTROY) {
      *circid_out = ntohl(get_uint32(packed_cell->body));
      return 1;
    }
  } else {
    if (packed_cell->body[2] == CELL_DESTROY) {
      *circid_out = ntohs(get_uint16(packed_cell->body));
      return 1;
    }
  }
  return 0;
}

/**
 * Send destroy cell on a channel
 *
 * Write a destroy cell with circ ID <b>circ_id</b> and reason <b>reason</b>
 * onto channel <b>chan</b>.  Don't perform range-checking on reason:
 * we may want to propagate reasons from other cells.
 */

int
channel_send_destroy(circid_t circ_id, channel_t *chan, int reason)
{
  tor_assert(chan);
  if (circ_id == 0) {
    log_warn(LD_BUG, "Attempted to send a destroy cell for circID 0 "
             "on a channel " U64_FORMAT " at %p in state %s (%d)",
             U64_PRINTF_ARG(chan->global_identifier),
             chan, channel_state_to_string(chan->state),
             chan->state);
    return 0;
  }

  /* Check to make sure we can send on this channel first */
  if (!CHANNEL_CONDEMNED(chan) && chan->cmux) {
    channel_note_destroy_pending(chan, circ_id);
    circuitmux_append_destroy_cell(chan, chan->cmux, circ_id, reason);
    log_debug(LD_OR,
              "Sending destroy (circID %u) on channel %p "
              "(global ID " U64_FORMAT ")",
              (unsigned)circ_id, chan,
              U64_PRINTF_ARG(chan->global_identifier));
  } else {
    log_warn(LD_BUG,
             "Someone called channel_send_destroy() for circID %u "
             "on a channel " U64_FORMAT " at %p in state %s (%d)",
             (unsigned)circ_id, U64_PRINTF_ARG(chan->global_identifier),
             chan, channel_state_to_string(chan->state),
             chan->state);
  }

  return 0;
}

/**
 * Dump channel statistics to the log
 *
 * This is called from dumpstats() in main.c and spams the log with
 * statistics on channels.
 */

void
channel_dumpstats(int severity)
{
  if (all_channels && smartlist_len(all_channels) > 0) {
    tor_log(severity, LD_GENERAL,
        "Dumping statistics about %d channels:",
        smartlist_len(all_channels));
    tor_log(severity, LD_GENERAL,
        "%d are active, and %d are done and waiting for cleanup",
        (active_channels != NULL) ?
          smartlist_len(active_channels) : 0,
        (finished_channels != NULL) ?
          smartlist_len(finished_channels) : 0);

    SMARTLIST_FOREACH(all_channels, channel_t *, chan,
                      channel_dump_statistics(chan, severity));

    tor_log(severity, LD_GENERAL,
        "Done spamming about channels now");
  } else {
    tor_log(severity, LD_GENERAL,
        "No channels to dump");
  }
}

/**
 * Dump channel listener statistics to the log
 *
 * This is called from dumpstats() in main.c and spams the log with
 * statistics on channel listeners.
 */

void
channel_listener_dumpstats(int severity)
{
  if (all_listeners && smartlist_len(all_listeners) > 0) {
    tor_log(severity, LD_GENERAL,
        "Dumping statistics about %d channel listeners:",
        smartlist_len(all_listeners));
    tor_log(severity, LD_GENERAL,
        "%d are active and %d are done and waiting for cleanup",
        (active_listeners != NULL) ?
          smartlist_len(active_listeners) : 0,
        (finished_listeners != NULL) ?
          smartlist_len(finished_listeners) : 0);

    SMARTLIST_FOREACH(all_listeners, channel_listener_t *, chan_l,
                      channel_listener_dump_statistics(chan_l, severity));

    tor_log(severity, LD_GENERAL,
        "Done spamming about channel listeners now");
  } else {
    tor_log(severity, LD_GENERAL,
        "No channel listeners to dump");
  }
}

/**
 * Set the cmux policy on all active channels
 */

void
channel_set_cmux_policy_everywhere(circuitmux_policy_t *pol)
{
  if (!active_channels) return;

  SMARTLIST_FOREACH_BEGIN(active_channels, channel_t *, curr) {
    if (curr->cmux) {
      circuitmux_set_policy(curr->cmux, pol);
    }
  } SMARTLIST_FOREACH_END(curr);
}

/**
 * Clean up channels
 *
 * This gets called periodically from run_scheduled_events() in main.c;
 * it cleans up after closed channels.
 */

void
channel_run_cleanup(void)
{
  channel_t *tmp = NULL;

  /* Check if we need to do anything */
  if (!finished_channels || smartlist_len(finished_channels) == 0) return;

  /* Iterate through finished_channels and get rid of them */
  SMARTLIST_FOREACH_BEGIN(finished_channels, channel_t *, curr) {
    tmp = curr;
    /* Remove it from the list */
    SMARTLIST_DEL_CURRENT(finished_channels, curr);
    /* Also unregister it */
    channel_unregister(tmp);
    /* ... and free it */
    channel_free(tmp);
  } SMARTLIST_FOREACH_END(curr);
}

/**
 * Clean up channel listeners
 *
 * This gets called periodically from run_scheduled_events() in main.c;
 * it cleans up after closed channel listeners.
 */

void
channel_listener_run_cleanup(void)
{
  channel_listener_t *tmp = NULL;

  /* Check if we need to do anything */
  if (!finished_listeners || smartlist_len(finished_listeners) == 0) return;

  /* Iterate through finished_channels and get rid of them */
  SMARTLIST_FOREACH_BEGIN(finished_listeners, channel_listener_t *, curr) {
    tmp = curr;
    /* Remove it from the list */
    SMARTLIST_DEL_CURRENT(finished_listeners, curr);
    /* Also unregister it */
    channel_listener_unregister(tmp);
    /* ... and free it */
    channel_listener_free(tmp);
  } SMARTLIST_FOREACH_END(curr);
}

/**
 * Free a list of channels for channel_free_all()
 */

static void
channel_free_list(smartlist_t *channels, int mark_for_close)
{
  if (!channels) return;

  SMARTLIST_FOREACH_BEGIN(channels, channel_t *, curr) {
    /* Deregister and free it */
    tor_assert(curr);
    log_debug(LD_CHANNEL,
              "Cleaning up channel %p (global ID " U64_FORMAT ") "
              "in state %s (%d)",
              curr, U64_PRINTF_ARG(curr->global_identifier),
              channel_state_to_string(curr->state), curr->state);
    /* Detach circuits early so they can find the channel */
    if (curr->cmux) {
      circuitmux_detach_all_circuits(curr->cmux, NULL);
    }
    SMARTLIST_DEL_CURRENT(channels, curr);
    channel_unregister(curr);
    if (mark_for_close) {
      if (!CHANNEL_CONDEMNED(curr)) {
        channel_mark_for_close(curr);
      }
      channel_force_xfree(curr);
    } else channel_free(curr);
  } SMARTLIST_FOREACH_END(curr);
}

/**
 * Free a list of channel listeners for channel_free_all()
 */

static void
channel_listener_free_list(smartlist_t *listeners, int mark_for_close)
{
  if (!listeners) return;

  SMARTLIST_FOREACH_BEGIN(listeners, channel_listener_t *, curr) {
    /* Deregister and free it */
    tor_assert(curr);
    log_debug(LD_CHANNEL,
              "Cleaning up channel listener %p (global ID " U64_FORMAT ") "
              "in state %s (%d)",
              curr, U64_PRINTF_ARG(curr->global_identifier),
              channel_listener_state_to_string(curr->state), curr->state);
    channel_listener_unregister(curr);
    if (mark_for_close) {
      if (!(curr->state == CHANNEL_LISTENER_STATE_CLOSING ||
            curr->state == CHANNEL_LISTENER_STATE_CLOSED ||
            curr->state == CHANNEL_LISTENER_STATE_ERROR)) {
        channel_listener_mark_for_close(curr);
      }
      channel_listener_force_xfree(curr);
    } else channel_listener_free(curr);
  } SMARTLIST_FOREACH_END(curr);
}

/**
 * Close all channels and free everything
 *
 * This gets called from tor_free_all() in main.c to clean up on exit.
 * It will close all registered channels and free associated storage,
 * then free the all_channels, active_channels, listening_channels and
 * finished_channels lists and also channel_identity_map.
 */

void
channel_free_all(void)
{
  log_debug(LD_CHANNEL,
            "Shutting down channels...");

  /* First, let's go for finished channels */
  if (finished_channels) {
    channel_free_list(finished_channels, 0);
    smartlist_free(finished_channels);
    finished_channels = NULL;
  }

  /* Now the finished listeners */
  if (finished_listeners) {
    channel_listener_free_list(finished_listeners, 0);
    smartlist_free(finished_listeners);
    finished_listeners = NULL;
  }

  /* Now all active channels */
  if (active_channels) {
    channel_free_list(active_channels, 1);
    smartlist_free(active_channels);
    active_channels = NULL;
  }

  /* Now all active listeners */
  if (active_listeners) {
    channel_listener_free_list(active_listeners, 1);
    smartlist_free(active_listeners);
    active_listeners = NULL;
  }

  /* Now all channels, in case any are left over */
  if (all_channels) {
    channel_free_list(all_channels, 1);
    smartlist_free(all_channels);
    all_channels = NULL;
  }

  /* Now all listeners, in case any are left over */
  if (all_listeners) {
    channel_listener_free_list(all_listeners, 1);
    smartlist_free(all_listeners);
    all_listeners = NULL;
  }

  /* Now free channel_identity_map */
  log_debug(LD_CHANNEL,
            "Freeing channel_identity_map");
  /* Geez, anything still left over just won't die ... let it leak then */
  HT_CLEAR(channel_idmap, &channel_identity_map);

  /* Same with channel_gid_map */
  log_debug(LD_CHANNEL,
            "Freeing channel_gid_map");
  HT_CLEAR(channel_gid_map, &channel_gid_map);

  log_debug(LD_CHANNEL,
            "Done cleaning up after channels");
}

/**
 * Connect to a given addr/port/digest
 *
 * This sets up a new outgoing channel; in the future if multiple
 * channel_t subclasses are available, this is where the selection policy
 * should go.  It may also be desirable to fold port into tor_addr_t
 * or make a new type including a tor_addr_t and port, so we have a
 * single abstract object encapsulating all the protocol details of
 * how to contact an OR.
 */

channel_t *
channel_connect(const tor_addr_t *addr, uint16_t port,
                const char *id_digest,
                const ed25519_public_key_t *ed_id)
{
  return channel_tls_connect(addr, port, id_digest, ed_id);
}

/**
 * Decide which of two channels to prefer for extending a circuit
 *
 * This function is called while extending a circuit and returns true iff
 * a is 'better' than b.  The most important criterion here is that a
 * canonical channel is always better than a non-canonical one, but the
 * number of circuits and the age are used as tie-breakers.
 *
 * This is based on the former connection_or_is_better() of connection_or.c
 */

int
channel_is_better(channel_t *a, channel_t *b)
{
  int a_is_canonical, b_is_canonical;

  tor_assert(a);
  tor_assert(b);

  /* If one channel is bad for new circuits, and the other isn't,
   * use the one that is still good. */
  if (!channel_is_bad_for_new_circs(a) && channel_is_bad_for_new_circs(b))
    return 1;
  if (channel_is_bad_for_new_circs(a) && !channel_is_bad_for_new_circs(b))
    return 0;

  /* Check if one is canonical and the other isn't first */
  a_is_canonical = channel_is_canonical(a);
  b_is_canonical = channel_is_canonical(b);

  if (a_is_canonical && !b_is_canonical) return 1;
  if (!a_is_canonical && b_is_canonical) return 0;

  /* Check if we suspect that one of the channels will be preferred
   * by the peer */
  if (a->is_canonical_to_peer && !b->is_canonical_to_peer) return 1;
  if (!a->is_canonical_to_peer && b->is_canonical_to_peer) return 0;

  /*
   * Okay, if we're here they tied on canonicity, the prefer the older
   * connection, so that the adversary can't create a new connection
   * and try to switch us over to it (which will leak information
   * about long-lived circuits). Additionally, switching connections
   * too often makes us more vulnerable to attacks like Torscan and
   * passive netflow-based equivalents.
   *
   * Connections will still only live for at most a week, due to
   * the check in connection_or_group_set_badness() against
   * TIME_BEFORE_OR_CONN_IS_TOO_OLD, which marks old connections as
   * unusable for new circuits after 1 week. That check sets
   * is_bad_for_new_circs, which is checked in channel_get_for_extend().
   *
   * We check channel_is_bad_for_new_circs() above here anyway, for safety.
   */
  if (channel_when_created(a) < channel_when_created(b)) return 1;
  else if (channel_when_created(a) > channel_when_created(b)) return 0;

  if (channel_num_circuits(a) > channel_num_circuits(b)) return 1;
  else return 0;
}

/**
 * Get a channel to extend a circuit
 *
 * Pick a suitable channel to extend a circuit to given the desired digest
 * the address we believe is correct for that digest; this tries to see
 * if we already have one for the requested endpoint, but if there is no good
 * channel, set *msg_out to a message describing the channel's state
 * and our next action, and set *launch_out to a boolean indicated whether
 * the caller should try to launch a new channel with channel_connect().
 */

channel_t *
channel_get_for_extend(const char *rsa_id_digest,
                       const ed25519_public_key_t *ed_id,
                       const tor_addr_t *target_addr,
                       const char **msg_out,
                       int *launch_out)
{
  channel_t *chan, *best = NULL;
  int n_inprogress_goodaddr = 0, n_old = 0;
  int n_noncanonical = 0, n_possible = 0;

  tor_assert(msg_out);
  tor_assert(launch_out);

  chan = channel_find_by_remote_identity(rsa_id_digest, ed_id);

  /* Walk the list, unrefing the old one and refing the new at each
   * iteration.
   */
  for (; chan; chan = channel_next_with_rsa_identity(chan)) {
    tor_assert(tor_memeq(chan->identity_digest,
                         rsa_id_digest, DIGEST_LEN));

   if (CHANNEL_CONDEMNED(chan))
      continue;

    /* Never return a channel on which the other end appears to be
     * a client. */
    if (channel_is_client(chan)) {
      continue;
    }

    /* The Ed25519 key has to match too */
    if (!channel_remote_identity_matches(chan, rsa_id_digest, ed_id)) {
      continue;
    }

    /* Never return a non-open connection. */
    if (!CHANNEL_IS_OPEN(chan)) {
      /* If the address matches, don't launch a new connection for this
       * circuit. */
      if (channel_matches_target_addr_for_extend(chan, target_addr))
        ++n_inprogress_goodaddr;
      continue;
    }

    /* Never return a connection that shouldn't be used for circs. */
    if (channel_is_bad_for_new_circs(chan)) {
      ++n_old;
      continue;
    }

    /* Never return a non-canonical connection using a recent link protocol
     * if the address is not what we wanted.
     *
     * The channel_is_canonical_is_reliable() function asks the lower layer
     * if we should trust channel_is_canonical().  The below is from the
     * comments of the old circuit_or_get_for_extend() and applies when
     * the lower-layer transport is channel_tls_t.
     *
     * (For old link protocols, we can't rely on is_canonical getting
     * set properly if we're talking to the right address, since we might
     * have an out-of-date descriptor, and we will get no NETINFO cell to
     * tell us about the right address.)
     */
    if (!channel_is_canonical(chan) &&
         channel_is_canonical_is_reliable(chan) &&
        !channel_matches_target_addr_for_extend(chan, target_addr)) {
      ++n_noncanonical;
      continue;
    }

    ++n_possible;

    if (!best) {
      best = chan; /* If we have no 'best' so far, this one is good enough. */
      continue;
    }

    if (channel_is_better(chan, best))
      best = chan;
  }

  if (best) {
    *msg_out = "Connection is fine; using it.";
    *launch_out = 0;
    return best;
  } else if (n_inprogress_goodaddr) {
    *msg_out = "Connection in progress; waiting.";
    *launch_out = 0;
    return NULL;
  } else if (n_old || n_noncanonical) {
    *msg_out = "Connections all too old, or too non-canonical. "
               " Launching a new one.";
    *launch_out = 1;
    return NULL;
  } else {
    *msg_out = "Not connected. Connecting.";
    *launch_out = 1;
    return NULL;
  }
}

/**
 * Describe the transport subclass for a channel
 *
 * Invoke a method to get a string description of the lower-layer
 * transport for this channel.
 */

const char *
channel_describe_transport(channel_t *chan)
{
  tor_assert(chan);
  tor_assert(chan->describe_transport);

  return chan->describe_transport(chan);
}

/**
 * Describe the transport subclass for a channel listener
 *
 * Invoke a method to get a string description of the lower-layer
 * transport for this channel listener.
 */

const char *
channel_listener_describe_transport(channel_listener_t *chan_l)
{
  tor_assert(chan_l);
  tor_assert(chan_l->describe_transport);

  return chan_l->describe_transport(chan_l);
}

/**
 * Dump channel statistics
 *
 * Dump statistics for one channel to the log
 */

MOCK_IMPL(void,
channel_dump_statistics, (channel_t *chan, int severity))
{
  double avg, interval, age;
  time_t now = time(NULL);
  tor_addr_t remote_addr;
  int have_remote_addr;
  char *remote_addr_str;

  tor_assert(chan);

  age = (double)(now - chan->timestamp_created);

  tor_log(severity, LD_GENERAL,
      "Channel " U64_FORMAT " (at %p) with transport %s is in state "
      "%s (%d)",
      U64_PRINTF_ARG(chan->global_identifier), chan,
      channel_describe_transport(chan),
      channel_state_to_string(chan->state), chan->state);
  tor_log(severity, LD_GENERAL,
      " * Channel " U64_FORMAT " was created at " U64_FORMAT
      " (" U64_FORMAT " seconds ago) "
      "and last active at " U64_FORMAT " (" U64_FORMAT " seconds ago)",
      U64_PRINTF_ARG(chan->global_identifier),
      U64_PRINTF_ARG(chan->timestamp_created),
      U64_PRINTF_ARG(now - chan->timestamp_created),
      U64_PRINTF_ARG(chan->timestamp_active),
      U64_PRINTF_ARG(now - chan->timestamp_active));

  /* Handle digest. */
  if (!tor_digest_is_zero(chan->identity_digest)) {
    tor_log(severity, LD_GENERAL,
        " * Channel " U64_FORMAT " says it is connected "
        "to an OR with digest %s",
        U64_PRINTF_ARG(chan->global_identifier),
        hex_str(chan->identity_digest, DIGEST_LEN));
  } else {
    tor_log(severity, LD_GENERAL,
        " * Channel " U64_FORMAT " does not know the digest"
        " of the OR it is connected to",
        U64_PRINTF_ARG(chan->global_identifier));
  }

  /* Handle remote address and descriptions */
  have_remote_addr = channel_get_addr_if_possible(chan, &remote_addr);
  if (have_remote_addr) {
    char *actual = tor_strdup(channel_get_actual_remote_descr(chan));
    remote_addr_str = tor_addr_to_str_dup(&remote_addr);
    tor_log(severity, LD_GENERAL,
        " * Channel " U64_FORMAT " says its remote address"
        " is %s, and gives a canonical description of \"%s\" and an "
        "actual description of \"%s\"",
        U64_PRINTF_ARG(chan->global_identifier),
        safe_str(remote_addr_str),
        safe_str(channel_get_canonical_remote_descr(chan)),
        safe_str(actual));
    tor_free(remote_addr_str);
    tor_free(actual);
  } else {
    char *actual = tor_strdup(channel_get_actual_remote_descr(chan));
    tor_log(severity, LD_GENERAL,
        " * Channel " U64_FORMAT " does not know its remote "
        "address, but gives a canonical description of \"%s\" and an "
        "actual description of \"%s\"",
        U64_PRINTF_ARG(chan->global_identifier),
        channel_get_canonical_remote_descr(chan),
        actual);
    tor_free(actual);
  }

  /* Handle marks */
  tor_log(severity, LD_GENERAL,
      " * Channel " U64_FORMAT " has these marks: %s %s %s "
      "%s %s %s",
      U64_PRINTF_ARG(chan->global_identifier),
      channel_is_bad_for_new_circs(chan) ?
        "bad_for_new_circs" : "!bad_for_new_circs",
      channel_is_canonical(chan) ?
        "canonical" : "!canonical",
      channel_is_canonical_is_reliable(chan) ?
        "is_canonical_is_reliable" :
        "!is_canonical_is_reliable",
      channel_is_client(chan) ?
        "client" : "!client",
      channel_is_local(chan) ?
        "local" : "!local",
      channel_is_incoming(chan) ?
        "incoming" : "outgoing");

  /* Describe circuits */
  tor_log(severity, LD_GENERAL,
      " * Channel " U64_FORMAT " has %d active circuits out of"
      " %d in total",
      U64_PRINTF_ARG(chan->global_identifier),
      (chan->cmux != NULL) ?
         circuitmux_num_active_circuits(chan->cmux) : 0,
      (chan->cmux != NULL) ?
         circuitmux_num_circuits(chan->cmux) : 0);

  /* Describe timestamps */
  tor_log(severity, LD_GENERAL,
      " * Channel " U64_FORMAT " was last used by a "
      "client at " U64_FORMAT " (" U64_FORMAT " seconds ago)",
      U64_PRINTF_ARG(chan->global_identifier),
      U64_PRINTF_ARG(chan->timestamp_client),
      U64_PRINTF_ARG(now - chan->timestamp_client));
  tor_log(severity, LD_GENERAL,
      " * Channel " U64_FORMAT " last received a cell "
      "at " U64_FORMAT " (" U64_FORMAT " seconds ago)",
      U64_PRINTF_ARG(chan->global_identifier),
      U64_PRINTF_ARG(chan->timestamp_recv),
      U64_PRINTF_ARG(now - chan->timestamp_recv));
  tor_log(severity, LD_GENERAL,
      " * Channel " U64_FORMAT " last transmitted a cell "
      "at " U64_FORMAT " (" U64_FORMAT " seconds ago)",
      U64_PRINTF_ARG(chan->global_identifier),
      U64_PRINTF_ARG(chan->timestamp_xmit),
      U64_PRINTF_ARG(now - chan->timestamp_xmit));

  /* Describe counters and rates */
  tor_log(severity, LD_GENERAL,
      " * Channel " U64_FORMAT " has received "
      U64_FORMAT " bytes in " U64_FORMAT " cells and transmitted "
      U64_FORMAT " bytes in " U64_FORMAT " cells",
      U64_PRINTF_ARG(chan->global_identifier),
      U64_PRINTF_ARG(chan->n_bytes_recved),
      U64_PRINTF_ARG(chan->n_cells_recved),
      U64_PRINTF_ARG(chan->n_bytes_xmitted),
      U64_PRINTF_ARG(chan->n_cells_xmitted));
  if (now > chan->timestamp_created &&
      chan->timestamp_created > 0) {
    if (chan->n_bytes_recved > 0) {
      avg = (double)(chan->n_bytes_recved) / age;
      tor_log(severity, LD_GENERAL,
          " * Channel " U64_FORMAT " has averaged %f "
          "bytes received per second",
          U64_PRINTF_ARG(chan->global_identifier), avg);
    }
    if (chan->n_cells_recved > 0) {
      avg = (double)(chan->n_cells_recved) / age;
      if (avg >= 1.0) {
        tor_log(severity, LD_GENERAL,
            " * Channel " U64_FORMAT " has averaged %f "
            "cells received per second",
            U64_PRINTF_ARG(chan->global_identifier), avg);
      } else if (avg >= 0.0) {
        interval = 1.0 / avg;
        tor_log(severity, LD_GENERAL,
            " * Channel " U64_FORMAT " has averaged %f "
            "seconds between received cells",
            U64_PRINTF_ARG(chan->global_identifier), interval);
      }
    }
    if (chan->n_bytes_xmitted > 0) {
      avg = (double)(chan->n_bytes_xmitted) / age;
      tor_log(severity, LD_GENERAL,
          " * Channel " U64_FORMAT " has averaged %f "
          "bytes transmitted per second",
          U64_PRINTF_ARG(chan->global_identifier), avg);
    }
    if (chan->n_cells_xmitted > 0) {
      avg = (double)(chan->n_cells_xmitted) / age;
      if (avg >= 1.0) {
        tor_log(severity, LD_GENERAL,
            " * Channel " U64_FORMAT " has averaged %f "
            "cells transmitted per second",
            U64_PRINTF_ARG(chan->global_identifier), avg);
      } else if (avg >= 0.0) {
        interval = 1.0 / avg;
        tor_log(severity, LD_GENERAL,
            " * Channel " U64_FORMAT " has averaged %f "
            "seconds between transmitted cells",
            U64_PRINTF_ARG(chan->global_identifier), interval);
      }
    }
  }

  /* Dump anything the lower layer has to say */
  channel_dump_transport_statistics(chan, severity);
}

/**
 * Dump channel listener statistics
 *
 * Dump statistics for one channel listener to the log
 */

void
channel_listener_dump_statistics(channel_listener_t *chan_l, int severity)
{
  double avg, interval, age;
  time_t now = time(NULL);

  tor_assert(chan_l);

  age = (double)(now - chan_l->timestamp_created);

  tor_log(severity, LD_GENERAL,
      "Channel listener " U64_FORMAT " (at %p) with transport %s is in "
      "state %s (%d)",
      U64_PRINTF_ARG(chan_l->global_identifier), chan_l,
      channel_listener_describe_transport(chan_l),
      channel_listener_state_to_string(chan_l->state), chan_l->state);
  tor_log(severity, LD_GENERAL,
      " * Channel listener " U64_FORMAT " was created at " U64_FORMAT
      " (" U64_FORMAT " seconds ago) "
      "and last active at " U64_FORMAT " (" U64_FORMAT " seconds ago)",
      U64_PRINTF_ARG(chan_l->global_identifier),
      U64_PRINTF_ARG(chan_l->timestamp_created),
      U64_PRINTF_ARG(now - chan_l->timestamp_created),
      U64_PRINTF_ARG(chan_l->timestamp_active),
      U64_PRINTF_ARG(now - chan_l->timestamp_active));

  tor_log(severity, LD_GENERAL,
      " * Channel listener " U64_FORMAT " last accepted an incoming "
        "channel at " U64_FORMAT " (" U64_FORMAT " seconds ago) "
        "and has accepted " U64_FORMAT " channels in total",
        U64_PRINTF_ARG(chan_l->global_identifier),
        U64_PRINTF_ARG(chan_l->timestamp_accepted),
        U64_PRINTF_ARG(now - chan_l->timestamp_accepted),
        U64_PRINTF_ARG(chan_l->n_accepted));

  /*
   * If it's sensible to do so, get the rate of incoming channels on this
   * listener
   */
  if (now > chan_l->timestamp_created &&
      chan_l->timestamp_created > 0 &&
      chan_l->n_accepted > 0) {
    avg = (double)(chan_l->n_accepted) / age;
    if (avg >= 1.0) {
      tor_log(severity, LD_GENERAL,
          " * Channel listener " U64_FORMAT " has averaged %f incoming "
          "channels per second",
          U64_PRINTF_ARG(chan_l->global_identifier), avg);
    } else if (avg >= 0.0) {
      interval = 1.0 / avg;
      tor_log(severity, LD_GENERAL,
          " * Channel listener " U64_FORMAT " has averaged %f seconds "
          "between incoming channels",
          U64_PRINTF_ARG(chan_l->global_identifier), interval);
    }
  }

  /* Dump anything the lower layer has to say */
  channel_listener_dump_transport_statistics(chan_l, severity);
}

/**
 * Invoke transport-specific stats dump for channel
 *
 * If there is a lower-layer statistics dump method, invoke it
 */

void
channel_dump_transport_statistics(channel_t *chan, int severity)
{
  tor_assert(chan);

  if (chan->dumpstats) chan->dumpstats(chan, severity);
}

/**
 * Invoke transport-specific stats dump for channel listener
 *
 * If there is a lower-layer statistics dump method, invoke it
 */

void
channel_listener_dump_transport_statistics(channel_listener_t *chan_l,
                                           int severity)
{
  tor_assert(chan_l);

  if (chan_l->dumpstats) chan_l->dumpstats(chan_l, severity);
}

/**
 * Return text description of the remote endpoint
 *
 * This function return a test provided by the lower layer of the remote
 * endpoint for this channel; it should specify the actual address connected
 * to/from.
 *
 * Subsequent calls to channel_get_{actual,canonical}_remote_{address,descr}
 * may invalidate the return value from this function.
 */
const char *
channel_get_actual_remote_descr(channel_t *chan)
{
  tor_assert(chan);
  tor_assert(chan->get_remote_descr);

  /* Param 1 indicates the actual description */
  return chan->get_remote_descr(chan, GRD_FLAG_ORIGINAL);
}

/**
 * Return the text address of the remote endpoint.
 *
 * Subsequent calls to channel_get_{actual,canonical}_remote_{address,descr}
 * may invalidate the return value from this function.
 */
const char *
channel_get_actual_remote_address(channel_t *chan)
{
  /* Param 1 indicates the actual description */
  return chan->get_remote_descr(chan, GRD_FLAG_ORIGINAL|GRD_FLAG_ADDR_ONLY);
}

/**
 * Return text description of the remote endpoint canonical address
 *
 * This function return a test provided by the lower layer of the remote
 * endpoint for this channel; it should use the known canonical address for
 * this OR's identity digest if possible.
 *
 * Subsequent calls to channel_get_{actual,canonical}_remote_{address,descr}
 * may invalidate the return value from this function.
 */
const char *
channel_get_canonical_remote_descr(channel_t *chan)
{
  tor_assert(chan);
  tor_assert(chan->get_remote_descr);

  /* Param 0 indicates the canonicalized description */
  return chan->get_remote_descr(chan, 0);
}

/**
 * Get remote address if possible.
 *
 * Write the remote address out to a tor_addr_t if the underlying transport
 * supports this operation, and return 1.  Return 0 if the underlying transport
 * doesn't let us do this.
 */
int
channel_get_addr_if_possible(channel_t *chan, tor_addr_t *addr_out)
{
  tor_assert(chan);
  tor_assert(addr_out);

  if (chan->get_remote_addr)
    return chan->get_remote_addr(chan, addr_out);
  /* Else no support, method not implemented */
  else return 0;
}

/*
 * Return true iff the channel has any cells on the connection outbuf waiting
 * to be sent onto the network.
 */
int
channel_has_queued_writes(channel_t *chan)
{
  tor_assert(chan);
  tor_assert(chan->has_queued_writes);

  /* Check with the lower layer */
  return chan->has_queued_writes(chan);
}

/**
 * Check the is_bad_for_new_circs flag
 *
 * This function returns the is_bad_for_new_circs flag of the specified
 * channel.
 */

int
channel_is_bad_for_new_circs(channel_t *chan)
{
  tor_assert(chan);

  return chan->is_bad_for_new_circs;
}

/**
 * Mark a channel as bad for new circuits
 *
 * Set the is_bad_for_new_circs_flag on chan.
 */

void
channel_mark_bad_for_new_circs(channel_t *chan)
{
  tor_assert(chan);

  chan->is_bad_for_new_circs = 1;
}

/**
 * Get the client flag
 *
 * This returns the client flag of a channel, which will be set if
 * command_process_create_cell() in command.c thinks this is a connection
 * from a client.
 */

int
channel_is_client(const channel_t *chan)
{
  tor_assert(chan);

  return chan->is_client;
}

/**
 * Set the client flag
 *
 * Mark a channel as being from a client
 */

void
channel_mark_client(channel_t *chan)
{
  tor_assert(chan);

  chan->is_client = 1;
}

/**
 * Clear the client flag
 *
 * Mark a channel as being _not_ from a client
 */

void
channel_clear_client(channel_t *chan)
{
  tor_assert(chan);

  chan->is_client = 0;
}

/**
 * Get the canonical flag for a channel
 *
 * This returns the is_canonical for a channel; this flag is determined by
 * the lower layer and can't be set in a transport-independent way.
 */

int
channel_is_canonical(channel_t *chan)
{
  tor_assert(chan);
  tor_assert(chan->is_canonical);

  return chan->is_canonical(chan, 0);
}

/**
 * Test if the canonical flag is reliable
 *
 * This function asks if the lower layer thinks it's safe to trust the
 * result of channel_is_canonical()
 */

int
channel_is_canonical_is_reliable(channel_t *chan)
{
  tor_assert(chan);
  tor_assert(chan->is_canonical);

  return chan->is_canonical(chan, 1);
}

/**
 * Test incoming flag
 *
 * This function gets the incoming flag; this is set when a listener spawns
 * a channel.  If this returns true the channel was remotely initiated.
 */

int
channel_is_incoming(channel_t *chan)
{
  tor_assert(chan);

  return chan->is_incoming;
}

/**
 * Set the incoming flag
 *
 * This function is called when a channel arrives on a listening channel
 * to mark it as incoming.
 */

void
channel_mark_incoming(channel_t *chan)
{
  tor_assert(chan);

  chan->is_incoming = 1;
}

/**
 * Test local flag
 *
 * This function gets the local flag; the lower layer should set this when
 * setting up the channel if is_local_addr() is true for all of the
 * destinations it will communicate with on behalf of this channel.  It's
 * used to decide whether to declare the network reachable when seeing incoming
 * traffic on the channel.
 */

int
channel_is_local(channel_t *chan)
{
  tor_assert(chan);

  return chan->is_local;
}

/**
 * Set the local flag
 *
 * This internal-only function should be called by the lower layer if the
 * channel is to a local address.  See channel_is_local() above or the
 * description of the is_local bit in channel.h
 */

void
channel_mark_local(channel_t *chan)
{
  tor_assert(chan);

  chan->is_local = 1;
}

/**
 * Mark a channel as remote
 *
 * This internal-only function should be called by the lower layer if the
 * channel is not to a local address but has previously been marked local.
 * See channel_is_local() above or the description of the is_local bit in
 * channel.h
 */

void
channel_mark_remote(channel_t *chan)
{
  tor_assert(chan);

  chan->is_local = 0;
}

/**
 * Test outgoing flag
 *
 * This function gets the outgoing flag; this is the inverse of the incoming
 * bit set when a listener spawns a channel.  If this returns true the channel
 * was locally initiated.
 */

int
channel_is_outgoing(channel_t *chan)
{
  tor_assert(chan);

  return !(chan->is_incoming);
}

/**
 * Mark a channel as outgoing
 *
 * This function clears the incoming flag and thus marks a channel as
 * outgoing.
 */

void
channel_mark_outgoing(channel_t *chan)
{
  tor_assert(chan);

  chan->is_incoming = 0;
}

/************************
 * Flow control queries *
 ***********************/

/*
 * Estimate the number of writeable cells
 *
 * Ask the lower layer for an estimate of how many cells it can accept.
 */
int
channel_num_cells_writeable(channel_t *chan)
{
  int result;

  tor_assert(chan);
  tor_assert(chan->num_cells_writeable);

  if (chan->state == CHANNEL_STATE_OPEN) {
    /* Query lower layer */
    result = chan->num_cells_writeable(chan);
    if (result < 0) result = 0;
  } else {
    /* No cells are writeable in any other state */
    result = 0;
  }

  return result;
}

/*********************
 * Timestamp updates *
 ********************/

/**
 * Update the created timestamp for a channel
 *
 * This updates the channel's created timestamp and should only be called
 * from channel_init().
 */

void
channel_timestamp_created(channel_t *chan)
{
  time_t now = time(NULL);

  tor_assert(chan);

  chan->timestamp_created = now;
}

/**
 * Update the created timestamp for a channel listener
 *
 * This updates the channel listener's created timestamp and should only be
 * called from channel_init_listener().
 */

void
channel_listener_timestamp_created(channel_listener_t *chan_l)
{
  time_t now = time(NULL);

  tor_assert(chan_l);

  chan_l->timestamp_created = now;
}

/**
 * Update the last active timestamp for a channel
 *
 * This function updates the channel's last active timestamp; it should be
 * called by the lower layer whenever there is activity on the channel which
 * does not lead to a cell being transmitted or received; the active timestamp
 * is also updated from channel_timestamp_recv() and channel_timestamp_xmit(),
 * but it should be updated for things like the v3 handshake and stuff that
 * produce activity only visible to the lower layer.
 */

void
channel_timestamp_active(channel_t *chan)
{
  time_t now = time(NULL);

  tor_assert(chan);
  chan->timestamp_xfer_ms = monotime_coarse_absolute_msec();

  chan->timestamp_active = now;

  /* Clear any potential netflow padding timer. We're active */
  chan->next_padding_time_ms = 0;
}

/**
 * Update the last active timestamp for a channel listener
 */

void
channel_listener_timestamp_active(channel_listener_t *chan_l)
{
  time_t now = time(NULL);

  tor_assert(chan_l);

  chan_l->timestamp_active = now;
}

/**
 * Update the last accepted timestamp.
 *
 * This function updates the channel listener's last accepted timestamp; it
 * should be called whenever a new incoming channel is accepted on a
 * listener.
 */

void
channel_listener_timestamp_accepted(channel_listener_t *chan_l)
{
  time_t now = time(NULL);

  tor_assert(chan_l);

  chan_l->timestamp_active = now;
  chan_l->timestamp_accepted = now;
}

/**
 * Update client timestamp
 *
 * This function is called by relay.c to timestamp a channel that appears to
 * be used as a client.
 */

void
channel_timestamp_client(channel_t *chan)
{
  time_t now = time(NULL);

  tor_assert(chan);

  chan->timestamp_client = now;
}

/**
 * Update the recv timestamp
 *
 * This is called whenever we get an incoming cell from the lower layer.
 * This also updates the active timestamp.
 */

void
channel_timestamp_recv(channel_t *chan)
{
  time_t now = time(NULL);
  tor_assert(chan);
  chan->timestamp_xfer_ms = monotime_coarse_absolute_msec();

  chan->timestamp_active = now;
  chan->timestamp_recv = now;

  /* Clear any potential netflow padding timer. We're active */
  chan->next_padding_time_ms = 0;
}

/**
 * Update the xmit timestamp
 * This is called whenever we pass an outgoing cell to the lower layer.  This
 * also updates the active timestamp.
 */

void
channel_timestamp_xmit(channel_t *chan)
{
  time_t now = time(NULL);
  tor_assert(chan);

  chan->timestamp_xfer_ms = monotime_coarse_absolute_msec();

  chan->timestamp_active = now;
  chan->timestamp_xmit = now;

  /* Clear any potential netflow padding timer. We're active */
  chan->next_padding_time_ms = 0;
}

/***************************************************************
 * Timestamp queries - see above for definitions of timestamps *
 **************************************************************/

/**
 * Query created timestamp for a channel
 */

time_t
channel_when_created(channel_t *chan)
{
  tor_assert(chan);

  return chan->timestamp_created;
}

/**
 * Query client timestamp
 */

time_t
channel_when_last_client(channel_t *chan)
{
  tor_assert(chan);

  return chan->timestamp_client;
}

/**
 * Query xmit timestamp
 */

time_t
channel_when_last_xmit(channel_t *chan)
{
  tor_assert(chan);

  return chan->timestamp_xmit;
}

/**
 * Check if a channel matches an extend_info_t
 *
 * This function calls the lower layer and asks if this channel matches a
 * given extend_info_t.
 */

int
channel_matches_extend_info(channel_t *chan, extend_info_t *extend_info)
{
  tor_assert(chan);
  tor_assert(chan->matches_extend_info);
  tor_assert(extend_info);

  return chan->matches_extend_info(chan, extend_info);
}

/**
 * Check if a channel matches a given target address; return true iff we do.
 *
 * This function calls into the lower layer and asks if this channel thinks
 * it matches a given target address for circuit extension purposes.
 */

int
channel_matches_target_addr_for_extend(channel_t *chan,
                                       const tor_addr_t *target)
{
  tor_assert(chan);
  tor_assert(chan->matches_target);
  tor_assert(target);

  return chan->matches_target(chan, target);
}

/**
 * Return the total number of circuits used by a channel
 *
 * @param chan Channel to query
 * @return Number of circuits using this as n_chan or p_chan
 */

unsigned int
channel_num_circuits(channel_t *chan)
{
  tor_assert(chan);

  return chan->num_n_circuits +
         chan->num_p_circuits;
}

/**
 * Set up circuit ID generation
 *
 * This is called when setting up a channel and replaces the old
 * connection_or_set_circid_type()
 */
MOCK_IMPL(void,
channel_set_circid_type,(channel_t *chan,
                         crypto_pk_t *identity_rcvd,
                         int consider_identity))
{
  int started_here;
  crypto_pk_t *our_identity;

  tor_assert(chan);

  started_here = channel_is_outgoing(chan);

  if (! consider_identity) {
    if (started_here)
      chan->circ_id_type = CIRC_ID_TYPE_HIGHER;
    else
      chan->circ_id_type = CIRC_ID_TYPE_LOWER;
    return;
  }

  our_identity = started_here ?
    get_tlsclient_identity_key() : get_server_identity_key();

  if (identity_rcvd) {
    if (crypto_pk_cmp_keys(our_identity, identity_rcvd) < 0) {
      chan->circ_id_type = CIRC_ID_TYPE_LOWER;
    } else {
      chan->circ_id_type = CIRC_ID_TYPE_HIGHER;
    }
  } else {
    chan->circ_id_type = CIRC_ID_TYPE_NEITHER;
  }
}

static int
channel_sort_by_ed25519_identity(const void **a_, const void **b_)
{
  const channel_t *a = *a_,
                  *b = *b_;
  return fast_memcmp(&a->ed25519_identity.pubkey,
                     &b->ed25519_identity.pubkey,
                     sizeof(a->ed25519_identity.pubkey));
}

/** Helper for channel_update_bad_for_new_circs(): Perform the
 * channel_update_bad_for_new_circs operation on all channels in <b>lst</b>,
 * all of which MUST have the same RSA ID.  (They MAY have different
 * Ed25519 IDs.) */
static void
channel_rsa_id_group_set_badness(struct channel_list_s *lst, int force)
{
  /*XXXX This function should really be about channels. 15056 */
  channel_t *chan = TOR_LIST_FIRST(lst);

  if (!chan)
    return;

  /* if there is only one channel, don't bother looping */
  if (PREDICT_LIKELY(!TOR_LIST_NEXT(chan, next_with_same_id))) {
    connection_or_single_set_badness_(
            time(NULL), BASE_CHAN_TO_TLS(chan)->conn, force);
    return;
  }

  smartlist_t *channels = smartlist_new();

  TOR_LIST_FOREACH(chan, lst, next_with_same_id) {
    if (BASE_CHAN_TO_TLS(chan)->conn) {
      smartlist_add(channels, chan);
    }
  }

  smartlist_sort(channels, channel_sort_by_ed25519_identity);

  const ed25519_public_key_t *common_ed25519_identity = NULL;
  /* it would be more efficient to do a slice, but this case is rare */
  smartlist_t *or_conns = smartlist_new();
  SMARTLIST_FOREACH_BEGIN(channels, channel_t *, channel) {
    if (!common_ed25519_identity)
      common_ed25519_identity = &channel->ed25519_identity;

    if (! ed25519_pubkey_eq(&channel->ed25519_identity,
                            common_ed25519_identity)) {
        connection_or_group_set_badness_(or_conns, force);
        smartlist_clear(or_conns);
        common_ed25519_identity = &channel->ed25519_identity;
    }

    smartlist_add(or_conns, BASE_CHAN_TO_TLS(channel)->conn);
  } SMARTLIST_FOREACH_END(channel);

  connection_or_group_set_badness_(or_conns, force);

  /* XXXX 15056 we may want to do something special with connections that have
   * no set Ed25519 identity! */

  smartlist_free(or_conns);
  smartlist_free(channels);
}

/** Go through all the channels (or if <b>digest</b> is non-NULL, just
 * the OR connections with that digest), and set the is_bad_for_new_circs
 * flag based on the rules in connection_or_group_set_badness() (or just
 * always set it if <b>force</b> is true).
 */
void
channel_update_bad_for_new_circs(const char *digest, int force)
{
  if (digest) {
    channel_idmap_entry_t *ent;
    channel_idmap_entry_t search;
    memset(&search, 0, sizeof(search));
    memcpy(search.digest, digest, DIGEST_LEN);
    ent = HT_FIND(channel_idmap, &channel_identity_map, &search);
    if (ent) {
      channel_rsa_id_group_set_badness(&ent->channel_list, force);
    }
    return;
  }

  /* no digest; just look at everything. */
  channel_idmap_entry_t **iter;
  HT_FOREACH(iter, channel_idmap, &channel_identity_map) {
    channel_rsa_id_group_set_badness(&(*iter)->channel_list, force);
  }
}
<|MERGE_RESOLUTION|>--- conflicted
+++ resolved
@@ -163,31 +163,12 @@
 /* Functions to maintain the digest map */
 static void channel_remove_from_digest_map(channel_t *chan);
 
-<<<<<<< HEAD
-static void channel_force_free(channel_t *chan);
-static void
-channel_free_list(smartlist_t *channels, int mark_for_close);
-static void
-channel_listener_free_list(smartlist_t *channels, int mark_for_close);
-static void channel_listener_force_free(channel_listener_t *chan_l);
-=======
-/*
- * Flush cells from just the outgoing queue without trying to get them
- * from circuits; used internall by channel_flush_some_cells().
- */
-static ssize_t
-channel_flush_some_cells_from_outgoing_queue(channel_t *chan,
-                                             ssize_t num_cells);
 static void channel_force_xfree(channel_t *chan);
-static void channel_free_list(smartlist_t *channels, int mark_for_close);
+static void channel_free_list(smartlist_t *channels,
+                               int mark_for_close);
 static void channel_listener_free_list(smartlist_t *channels,
-                                       int mark_for_close);
+                                        int mark_for_close);
 static void channel_listener_force_xfree(channel_listener_t *chan_l);
-static size_t channel_get_cell_queue_entry_size(channel_t *chan,
-                                                cell_queue_entry_t *q);
-static void
-channel_write_cell_queue_entry(channel_t *chan, cell_queue_entry_t *q);
->>>>>>> 7ca5f4bf
 
 /***********************************
  * Channel state utility functions *
@@ -1017,21 +998,6 @@
     chan->cmux = NULL;
   }
 
-<<<<<<< HEAD
-=======
-  /* We might still have a cell queue; kill it */
-  TOR_SIMPLEQ_FOREACH_SAFE(cell, &chan->incoming_queue, next, cell_tmp) {
-      cell_queue_entry_xfree(cell, 0);
-  }
-  TOR_SIMPLEQ_INIT(&chan->incoming_queue);
-
-  /* Outgoing cell queue is similar, but we can have to free packed cells */
-  TOR_SIMPLEQ_FOREACH_SAFE(cell, &chan->outgoing_queue, next, cell_tmp) {
-    cell_queue_entry_xfree(cell, 0);
-  }
-  TOR_SIMPLEQ_INIT(&chan->outgoing_queue);
-
->>>>>>> 7ca5f4bf
   tor_free(chan);
 }
 
@@ -1466,241 +1432,6 @@
 /**
  * Write to a channel the given packed cell.
  *
-<<<<<<< HEAD
- * Return 0 on success or -1 on error.
-=======
- * This function sets new remote end info on a channel; this is intended
- * for use by the lower layer.
- */
-
-void
-channel_set_remote_end(channel_t *chan,
-                       const char *identity_digest,
-                       const char *nickname)
-{
-  int was_in_digest_map, should_be_in_digest_map, state_not_in_map;
-
-  tor_assert(chan);
-
-  log_debug(LD_CHANNEL,
-            "Setting remote endpoint identity on channel %p with "
-            "global ID " U64_FORMAT " to nickname %s, digest %s",
-            chan, U64_PRINTF_ARG(chan->global_identifier),
-            nickname ? nickname : "(null)",
-            identity_digest ?
-              hex_str(identity_digest, DIGEST_LEN) : "(null)");
-
-  state_not_in_map = CHANNEL_CONDEMNED(chan);
-
-  was_in_digest_map =
-    !state_not_in_map &&
-    chan->registered &&
-    !tor_digest_is_zero(chan->identity_digest);
-  should_be_in_digest_map =
-    !state_not_in_map &&
-    chan->registered &&
-    (identity_digest &&
-     !tor_digest_is_zero(identity_digest));
-
-  if (was_in_digest_map)
-    /* We should always remove it; we'll add it back if we're writing
-     * in a new digest.
-     */
-    channel_remove_from_digest_map(chan);
-
-  if (identity_digest) {
-    memcpy(chan->identity_digest,
-           identity_digest,
-           sizeof(chan->identity_digest));
-
-  } else {
-    memset(chan->identity_digest, 0,
-           sizeof(chan->identity_digest));
-  }
-
-  tor_free(chan->nickname);
-  if (nickname)
-    chan->nickname = tor_strdup(nickname);
-
-  /* Put it in the digest map if we should */
-  if (should_be_in_digest_map)
-    channel_add_to_digest_map(chan);
-}
-
-/**
- * Duplicate a cell queue entry; this is a shallow copy intended for use
- * in channel_write_cell_queue_entry().
- */
-
-static cell_queue_entry_t *
-cell_queue_entry_dup(cell_queue_entry_t *q)
-{
-  cell_queue_entry_t *rv = NULL;
-
-  tor_assert(q);
-
-  rv = tor_malloc(sizeof(*rv));
-  memcpy(rv, q, sizeof(*rv));
-
-  return rv;
-}
-
-/**
- * Free a cell_queue_entry_t; the handed_off parameter indicates whether
- * the contents were passed to the lower layer (it is responsible for
- * them) or not (we should free).
- */
-
-STATIC void
-cell_queue_entry_xfree(cell_queue_entry_t *q, int handed_off)
-{
-  if (!q) return;
-
-  if (!handed_off) {
-    /*
-     * If we handed it off, the recipient becomes responsible (or
-     * with packed cells the channel_t subclass calls packed_cell
-     * free after writing out its contents; see, e.g.,
-     * channel_tls_write_packed_cell_method().  Otherwise, we have
-     * to take care of it here if possible.
-     */
-    switch (q->type) {
-      case CELL_QUEUE_FIXED:
-        if (q->u.fixed.cell) {
-          /*
-           * There doesn't seem to be a cell_free() function anywhere in the
-           * pre-channel code; just use tor_free()
-           */
-          tor_free(q->u.fixed.cell);
-        }
-        break;
-      case CELL_QUEUE_PACKED:
-        if (q->u.packed.packed_cell) {
-          packed_cell_free(q->u.packed.packed_cell);
-        }
-        break;
-      case CELL_QUEUE_VAR:
-        if (q->u.var.var_cell) {
-          /*
-           * This one's in connection_or.c; it'd be nice to figure out the
-           * whole flow of cells from one end to the other and factor the
-           * cell memory management functions like this out of the specific
-           * TLS lower layer.
-           */
-          var_cell_free(q->u.var.var_cell);
-        }
-        break;
-      default:
-        /*
-         * Nothing we can do if we don't know the type; this will
-         * have been warned about elsewhere.
-         */
-        break;
-    }
-  }
-  tor_free(q);
-}
-
-#if 0
-/**
- * Check whether a cell queue entry is padding; this is a helper function
- * for channel_write_cell_queue_entry()
- */
-
-static int
-cell_queue_entry_is_padding(cell_queue_entry_t *q)
-{
-  tor_assert(q);
-
-  if (q->type == CELL_QUEUE_FIXED) {
-    if (q->u.fixed.cell) {
-      if (q->u.fixed.cell->command == CELL_PADDING ||
-          q->u.fixed.cell->command == CELL_VPADDING) {
-        return 1;
-      }
-    }
-  } else if (q->type == CELL_QUEUE_VAR) {
-    if (q->u.var.var_cell) {
-      if (q->u.var.var_cell->command == CELL_PADDING ||
-          q->u.var.var_cell->command == CELL_VPADDING) {
-        return 1;
-      }
-    }
-  }
-
-  return 0;
-}
-#endif /* 0 */
-
-/**
- * Allocate a new cell queue entry for a fixed-size cell
- */
-
-static cell_queue_entry_t *
-cell_queue_entry_new_fixed(cell_t *cell)
-{
-  cell_queue_entry_t *q = NULL;
-
-  tor_assert(cell);
-
-  q = tor_malloc(sizeof(*q));
-  q->type = CELL_QUEUE_FIXED;
-  q->u.fixed.cell = cell;
-
-  return q;
-}
-
-/**
- * Allocate a new cell queue entry for a variable-size cell
- */
-
-static cell_queue_entry_t *
-cell_queue_entry_new_var(var_cell_t *var_cell)
-{
-  cell_queue_entry_t *q = NULL;
-
-  tor_assert(var_cell);
-
-  q = tor_malloc(sizeof(*q));
-  q->type = CELL_QUEUE_VAR;
-  q->u.var.var_cell = var_cell;
-
-  return q;
-}
-
-/**
- * Ask how big the cell contained in a cell_queue_entry_t is
- */
-
-static size_t
-channel_get_cell_queue_entry_size(channel_t *chan, cell_queue_entry_t *q)
-{
-  size_t rv = 0;
-
-  tor_assert(chan);
-  tor_assert(q);
-
-  switch (q->type) {
-    case CELL_QUEUE_FIXED:
-      rv = get_cell_network_size(chan->wide_circ_ids);
-      break;
-    case CELL_QUEUE_VAR:
-      rv = get_var_cell_header_size(chan->wide_circ_ids) +
-           (q->u.var.var_cell ? q->u.var.var_cell->payload_len : 0);
-      break;
-    case CELL_QUEUE_PACKED:
-      rv = get_cell_network_size(chan->wide_circ_ids);
-      break;
-    default:
-      tor_assert_nonfatal_unreached_once();
-  }
-
-  return rv;
-}
-
-/**
- * Write to a channel based on a cell_queue_entry_t
->>>>>>> 7ca5f4bf
  *
  * Two possible errors can happen. Either the channel is not opened or the
  * lower layer (specialized channel) failed to write it. In both cases, it is
@@ -2042,184 +1773,6 @@
 }
 
 /**
-<<<<<<< HEAD
-=======
- * Flush cells from just the channel's outgoing cell queue
- *
- * This gets called from channel_flush_some_cells() above to flush cells
- * just from the queue without trying for active_circuits.
- */
-
-static ssize_t
-channel_flush_some_cells_from_outgoing_queue(channel_t *chan,
-                                             ssize_t num_cells)
-{
-  unsigned int unlimited = 0;
-  ssize_t flushed = 0;
-  cell_queue_entry_t *q = NULL;
-  size_t cell_size;
-  int free_q = 0, handed_off = 0;
-
-  tor_assert(chan);
-  tor_assert(chan->write_cell);
-  tor_assert(chan->write_packed_cell);
-  tor_assert(chan->write_var_cell);
-
-  if (num_cells < 0) unlimited = 1;
-  if (!unlimited && num_cells <= flushed) return 0;
-
-  /* If we aren't in CHANNEL_STATE_OPEN, nothing goes through */
-  if (CHANNEL_IS_OPEN(chan)) {
-    while ((unlimited || num_cells > flushed) &&
-           NULL != (q = TOR_SIMPLEQ_FIRST(&chan->outgoing_queue))) {
-      free_q = 0;
-      handed_off = 0;
-
-      /* Figure out how big it is for statistical purposes */
-      cell_size = channel_get_cell_queue_entry_size(chan, q);
-      /*
-       * Okay, we have a good queue entry, try to give it to the lower
-       * layer.
-       */
-      switch (q->type) {
-      case CELL_QUEUE_FIXED:
-        if (q->u.fixed.cell) {
-          if (chan->write_cell(chan,
-                               q->u.fixed.cell)) {
-            ++flushed;
-            channel_timestamp_xmit(chan);
-            ++(chan->n_cells_xmitted);
-            chan->n_bytes_xmitted += cell_size;
-            free_q = 1;
-            handed_off = 1;
-          }
-          /* Else couldn't write it; leave it on the queue */
-        } else {
-          /* This shouldn't happen */
-          log_info(LD_CHANNEL,
-                   "Saw broken cell queue entry of type CELL_QUEUE_FIXED "
-                   "with no cell on channel %p "
-                   "(global ID " U64_FORMAT ").",
-                   chan, U64_PRINTF_ARG(chan->global_identifier));
-          /* Throw it away */
-          free_q = 1;
-          handed_off = 0;
-        }
-        break;
-      case CELL_QUEUE_PACKED:
-        if (q->u.packed.packed_cell) {
-          if (chan->write_packed_cell(chan,
-                                      q->u.packed.packed_cell)) {
-            ++flushed;
-            channel_timestamp_xmit(chan);
-            ++(chan->n_cells_xmitted);
-            chan->n_bytes_xmitted += cell_size;
-            free_q = 1;
-            handed_off = 1;
-          }
-          /* Else couldn't write it; leave it on the queue */
-        } else {
-          /* This shouldn't happen */
-          log_info(LD_CHANNEL,
-                   "Saw broken cell queue entry of type CELL_QUEUE_PACKED "
-                   "with no cell on channel %p "
-                   "(global ID " U64_FORMAT ").",
-                   chan, U64_PRINTF_ARG(chan->global_identifier));
-          /* Throw it away */
-          free_q = 1;
-          handed_off = 0;
-        }
-        break;
-      case CELL_QUEUE_VAR:
-        if (q->u.var.var_cell) {
-          if (chan->write_var_cell(chan,
-                                   q->u.var.var_cell)) {
-            ++flushed;
-            channel_timestamp_xmit(chan);
-            ++(chan->n_cells_xmitted);
-            chan->n_bytes_xmitted += cell_size;
-            free_q = 1;
-            handed_off = 1;
-          }
-          /* Else couldn't write it; leave it on the queue */
-        } else {
-          /* This shouldn't happen */
-          log_info(LD_CHANNEL,
-                   "Saw broken cell queue entry of type CELL_QUEUE_VAR "
-                   "with no cell on channel %p "
-                   "(global ID " U64_FORMAT ").",
-                   chan, U64_PRINTF_ARG(chan->global_identifier));
-          /* Throw it away */
-          free_q = 1;
-          handed_off = 0;
-        }
-        break;
-      default:
-        /* Unknown type, log and free it */
-        log_info(LD_CHANNEL,
-                 "Saw an unknown cell queue entry type %d on channel %p "
-                 "(global ID " U64_FORMAT "; ignoring it."
-                 "  Someone should fix this.",
-                 q->type, chan, U64_PRINTF_ARG(chan->global_identifier));
-        free_q = 1;
-        handed_off = 0;
-      }
-
-      /*
-       * if free_q is set, we used it and should remove the queue entry;
-       * we have to do the free down here so TOR_SIMPLEQ_REMOVE_HEAD isn't
-       * accessing freed memory
-       */
-      if (free_q) {
-        TOR_SIMPLEQ_REMOVE_HEAD(&chan->outgoing_queue, next);
-        /*
-         * ...and we handed a cell off to the lower layer, so we should
-         * update the counters.
-         */
-        ++n_channel_cells_passed_to_lower_layer;
-        --n_channel_cells_in_queues;
-        n_channel_bytes_passed_to_lower_layer += cell_size;
-        n_channel_bytes_in_queues -= cell_size;
-        channel_assert_counter_consistency();
-        /* Update the channel's queue size too */
-        chan->bytes_in_queue -= cell_size;
-        /* Finally, free q */
-        cell_queue_entry_xfree(q, handed_off);
-        q = NULL;
-      } else {
-        /* No cell removed from list, so we can't go on any further */
-        break;
-      }
-    }
-  }
-
-  /* Did we drain the queue? */
-  if (TOR_SIMPLEQ_EMPTY(&chan->outgoing_queue)) {
-    channel_timestamp_drained(chan);
-  }
-
-  /* Update the estimate queue size */
-  channel_update_xmit_queue_size(chan);
-
-  return flushed;
-}
-
-/**
- * Flush as many cells as we possibly can from the queue
- *
- * This tries to flush as many cells from the queue as the lower layer
- * will take.  It just calls channel_flush_some_cells_from_outgoing_queue()
- * in unlimited mode.
- */
-
-void
-channel_flush_cells(channel_t *chan)
-{
-  channel_flush_some_cells_from_outgoing_queue(chan, -1);
-}
-
-/**
->>>>>>> 7ca5f4bf
  * Check if any cells are available
  *
  * This is used by the scheduler to know if the channel has more to flush
