/* Copyright (c) 2017, The Tor Project, Inc. */
/* See LICENSE for licensing information */

#define SCHEDULER_KIST_PRIVATE

#include <event2/event.h>

#include "or.h"
#include "buffers.h"
#include "config.h"
#include "connection.h"
#include "networkstatus.h"
#define TOR_CHANNEL_INTERNAL_
#include "channel.h"
#include "channeltls.h"
#define SCHEDULER_PRIVATE_
#include "scheduler.h"

#define TLS_PER_CELL_OVERHEAD 29

#ifdef HAVE_KIST_SUPPORT
/* Kernel interface needed for KIST. */
#include <netinet/tcp.h>
#include <linux/sockios.h>
#endif /* HAVE_KIST_SUPPORT */

/*****************************************************************************
 * Data structures and supporting functions
 *****************************************************************************/

/* Socket_table hash table stuff. The socket_table keeps track of per-socket
 * limit information imposed by kist and used by kist. */

static uint32_t
socket_table_ent_hash(const socket_table_ent_t *ent)
{
  return (uint32_t)ent->chan->global_identifier;
}

static unsigned
socket_table_ent_eq(const socket_table_ent_t *a, const socket_table_ent_t *b)
{
  return a->chan == b->chan;
}

typedef HT_HEAD(socket_table_s, socket_table_ent_s) socket_table_t;

static socket_table_t socket_table = HT_INITIALIZER();

HT_PROTOTYPE(socket_table_s, socket_table_ent_s, node, socket_table_ent_hash,
             socket_table_ent_eq)
HT_GENERATE2(socket_table_s, socket_table_ent_s, node, socket_table_ent_hash,
             socket_table_ent_eq, 0.6, tor_reallocarray, tor_free_)

/* outbuf_table hash table stuff. The outbuf_table keeps track of which
 * channels have data sitting in their outbuf so the kist scheduler can force
 * a write from outbuf to kernel periodically during a run and at the end of a
 * run. */

typedef struct outbuf_table_ent_s {
  HT_ENTRY(outbuf_table_ent_s) node;
  channel_t *chan;
} outbuf_table_ent_t;

static uint32_t
outbuf_table_ent_hash(const outbuf_table_ent_t *ent)
{
  return (uint32_t)ent->chan->global_identifier;
}

static unsigned
outbuf_table_ent_eq(const outbuf_table_ent_t *a, const outbuf_table_ent_t *b)
{
  return a->chan->global_identifier == b->chan->global_identifier;
}

HT_PROTOTYPE(outbuf_table_s, outbuf_table_ent_s, node, outbuf_table_ent_hash,
             outbuf_table_ent_eq)
HT_GENERATE2(outbuf_table_s, outbuf_table_ent_s, node, outbuf_table_ent_hash,
             outbuf_table_ent_eq, 0.6, tor_reallocarray, tor_free_)

/*****************************************************************************
 * Other internal data
 *****************************************************************************/

/* Store the last time the scheduler was run so we can decide when to next run
 * the scheduler based on it. */
static monotime_t scheduler_last_run;
/* This is a factor for the extra_space calculation in kist per-socket limits.
 * It is the number of extra congestion windows we want to write to the kernel.
 */
static double sock_buf_size_factor = 1.0;
/* How often the scheduler runs. */
STATIC int sched_run_interval = KIST_SCHED_RUN_INTERVAL_DEFAULT;

#ifdef HAVE_KIST_SUPPORT
/* Indicate if KIST lite mode is on or off. We can disable it at runtime.
 * Important to have because of the KISTLite -> KIST possible transition. */
static unsigned int kist_lite_mode = 0;
/* Indicate if we don't have the kernel support. This can happen if the kernel
 * changed and it doesn't recognized the values passed to the syscalls needed
 * by KIST. In that case, fallback to the naive approach. */
static unsigned int kist_no_kernel_support = 0;
#else /* !(defined(HAVE_KIST_SUPPORT)) */
static unsigned int kist_lite_mode = 1;
#endif /* defined(HAVE_KIST_SUPPORT) */

/*****************************************************************************
 * Internally called function implementations
 *****************************************************************************/

/* Little helper function to get the length of a channel's output buffer */
static inline size_t
channel_outbuf_length(channel_t *chan)
{
  /* In theory, this can not happen because we can not scheduler a channel
   * without a connection that has its outbuf initialized. Just in case, bug
   * on this so we can understand a bit more why it happened. */
  if (SCHED_BUG(BASE_CHAN_TO_TLS(chan)->conn == NULL, chan)) {
    return 0;
  }
  return buf_datalen(TO_CONN(BASE_CHAN_TO_TLS(chan)->conn)->outbuf);
}

/* Little helper function for HT_FOREACH_FN. */
static int
each_channel_write_to_kernel(outbuf_table_ent_t *ent, void *data)
{
  (void) data; /* Make compiler happy. */
  channel_write_to_kernel(ent->chan);
  return 0; /* Returning non-zero removes the element from the table. */
}

/* Free the given outbuf table entry ent. */
static int
free_outbuf_info_by_ent(outbuf_table_ent_t *ent, void *data)
{
  (void) data; /* Make compiler happy. */
  log_debug(LD_SCHED, "Freeing outbuf table entry from chan=%" PRIu64,
            ent->chan->global_identifier);
  tor_free(ent);
  return 1; /* So HT_FOREACH_FN will remove the element */
}

/* Free the given socket table entry ent. */
static int
free_socket_info_by_ent(socket_table_ent_t *ent, void *data)
{
  (void) data; /* Make compiler happy. */
  log_debug(LD_SCHED, "Freeing socket table entry from chan=%" PRIu64,
            ent->chan->global_identifier);
  tor_free(ent);
  return 1; /* So HT_FOREACH_FN will remove the element */
}

/* Clean up socket_table. Probably because the KIST sched impl is going away */
static void
free_all_socket_info(void)
{
  HT_FOREACH_FN(socket_table_s, &socket_table, free_socket_info_by_ent, NULL);
  HT_CLEAR(socket_table_s, &socket_table);
}

static socket_table_ent_t *
socket_table_search(socket_table_t *table, const channel_t *chan)
{
  socket_table_ent_t search, *ent = NULL;
  search.chan = chan;
  ent = HT_FIND(socket_table_s, table, &search);
  return ent;
}

/* Free a socket entry in table for the given chan. */
static void
free_socket_info_by_chan(socket_table_t *table, const channel_t *chan)
{
  socket_table_ent_t *ent = NULL;
  ent = socket_table_search(table, chan);
  if (!ent)
    return;
  log_debug(LD_SCHED, "scheduler free socket info for chan=%" PRIu64,
            chan->global_identifier);
  HT_REMOVE(socket_table_s, table, ent);
  free_socket_info_by_ent(ent, NULL);
}

/* Perform system calls for the given socket in order to calculate kist's
 * per-socket limit as documented in the function body. */
MOCK_IMPL(void,
update_socket_info_impl, (socket_table_ent_t *ent))
{
#ifdef HAVE_KIST_SUPPORT
  int64_t tcp_space, extra_space;
  const tor_socket_t sock =
    TO_CONN(BASE_CHAN_TO_TLS((channel_t *) ent->chan)->conn)->s;
  struct tcp_info tcp;
  socklen_t tcp_info_len = sizeof(tcp);

  if (kist_no_kernel_support || kist_lite_mode) {
    goto fallback;
  }

  /* Gather information */
  if (getsockopt(sock, SOL_TCP, TCP_INFO, (void *)&(tcp), &tcp_info_len) < 0) {
    if (errno == EINVAL) {
      /* Oops, this option is not provided by the kernel, we'll have to
       * disable KIST entirely. This can happen if tor was built on a machine
       * with the support previously or if the kernel was updated and lost the
       * support. */
      log_notice(LD_SCHED, "Looks like our kernel doesn't have the support "
                           "for KIST anymore. We will fallback to the naive "
                           "approach. Remove KIST from the Schedulers list "
                           "to disable.");
      kist_no_kernel_support = 1;
    }
    goto fallback;
  }
  if (ioctl(sock, SIOCOUTQNSD, &(ent->notsent)) < 0) {
    if (errno == EINVAL) {
      log_notice(LD_SCHED, "Looks like our kernel doesn't have the support "
                           "for KIST anymore. We will fallback to the naive "
                           "approach. Remove KIST from the Schedulers list "
                           "to disable.");
      /* Same reason as the above. */
      kist_no_kernel_support = 1;
    }
    goto fallback;
  }
  ent->cwnd = tcp.tcpi_snd_cwnd;
  ent->unacked = tcp.tcpi_unacked;
  ent->mss = tcp.tcpi_snd_mss;

  /* In order to reduce outbound kernel queuing delays and thus improve Tor's
   * ability to prioritize circuits, KIST wants to set a socket write limit
   * that is near the amount that the socket would be able to immediately send
   * into the Internet.
   *
   * We first calculate how much the socket could send immediately (assuming
   * completely full packets) according to the congestion window and the number
   * of unacked packets.
   *
   * Then we add a little extra space in a controlled way. We do this so any
   * when the kernel gets ACKs back for data currently sitting in the "TCP
   * space", it will already have some more data to send immediately. It will
   * not have to wait for the scheduler to run again. The amount of extra space
   * is a factor of the current congestion window. With the suggested
   * sock_buf_size_factor value of 1.0, we allow at most 2*cwnd bytes to sit in
   * the kernel: 1 cwnd on the wire waiting for ACKs and 1 cwnd ready and
   * waiting to be sent when those ACKs finally come.
   *
   * In the below diagram, we see some bytes in the TCP-space (denoted by '*')
   * that have be sent onto the wire and are waiting for ACKs. We have a little
   * more room in "TCP space" that we can fill with data that will be
   * immediately sent. We also see the "extra space" KIST calculates. The sum
   * of the empty "TCP space" and the "extra space" is the kist-imposed write
   * limit for this socket.
   *
   * <----------------kernel-outbound-socket-queue----------------|
   * <*********---------------------------------------------------|
   * |----TCP-space-----|----extra-space-----|
   * |------------------|
   *                    ^ ((cwnd - unacked) * mss) bytes
   *                    |--------------------|
   *                                         ^ ((cwnd * mss) * factor) bytes
   */

  /* These values from the kernel are uint32_t, they will always fit into a
   * int64_t tcp_space variable but if the congestion window cwnd is smaller
   * than the unacked packets, the remaining TCP space is set to 0. */
  if (ent->cwnd >= ent->unacked) {
    tcp_space = (ent->cwnd - ent->unacked) * (int64_t)(ent->mss);
  } else {
    tcp_space = 0;
  }

  /* The clamp_double_to_int64 makes sure the first part fits into an int64_t.
   * In fact, if sock_buf_size_factor is still forced to be >= 0 in config.c,
   * then it will be positive for sure. Then we subtract a uint32_t. Getting a
   * negative value is OK, see after how it is being handled. */
  extra_space =
    clamp_double_to_int64(
                 (ent->cwnd * (int64_t)ent->mss) * sock_buf_size_factor) -
    ent->notsent;
  if ((tcp_space + extra_space) < 0) {
    /* This means that the "notsent" queue is just too big so we shouldn't put
     * more in the kernel for now. */
    ent->limit = 0;
  } else {
    /* The positive sum of two int64_t will always fit into an uint64_t.
     * And we know this will always be positive, since we checked above. */
    ent->limit = (uint64_t)tcp_space + (uint64_t)extra_space;
  }
  return;

#else /* !(defined(HAVE_KIST_SUPPORT)) */
  goto fallback;
#endif /* defined(HAVE_KIST_SUPPORT) */

 fallback:
  /* If all of a sudden we don't have kist support, we just zero out all the
   * variables for this socket since we don't know what they should be. We
   * also allow the socket to write as much as it can from the estimated
   * number of cells the lower layer can accept, effectively returning it to
   * Vanilla scheduler behavior. */
  ent->cwnd = ent->unacked = ent->mss = ent->notsent = 0;
  /* This function calls the specialized channel object (currently channeltls)
   * and ask how many cells it can write on the outbuf which we then multiply
   * by the size of the cells for this channel. The cast is because this
   * function requires a non-const channel object, meh. */
  ent->limit = channel_num_cells_writeable((channel_t *) ent->chan) *
               (get_cell_network_size(ent->chan->wide_circ_ids) +
                TLS_PER_CELL_OVERHEAD);
}

/* Given a socket that isn't in the table, add it.
 * Given a socket that is in the table, re-init values that need init-ing
 * every scheduling run
 */
static void
init_socket_info(socket_table_t *table, const channel_t *chan)
{
  socket_table_ent_t *ent = NULL;
  ent = socket_table_search(table, chan);
  if (!ent) {
    log_debug(LD_SCHED, "scheduler init socket info for chan=%" PRIu64,
              chan->global_identifier);
    ent = tor_malloc_zero(sizeof(*ent));
    ent->chan = chan;
    HT_INSERT(socket_table_s, table, ent);
  }
  ent->written = 0;
}

/* Add chan to the outbuf table if it isn't already in it. If it is, then don't
 * do anything */
static void
outbuf_table_add(outbuf_table_t *table, channel_t *chan)
{
  outbuf_table_ent_t search, *ent;
  search.chan = chan;
  ent = HT_FIND(outbuf_table_s, table, &search);
  if (!ent) {
    log_debug(LD_SCHED, "scheduler init outbuf info for chan=%" PRIu64,
              chan->global_identifier);
    ent = tor_malloc_zero(sizeof(*ent));
    ent->chan = chan;
    HT_INSERT(outbuf_table_s, table, ent);
  }
}

static void
outbuf_table_remove(outbuf_table_t *table, channel_t *chan)
{
  outbuf_table_ent_t search, *ent;
  search.chan = chan;
  ent = HT_FIND(outbuf_table_s, table, &search);
  if (ent) {
    HT_REMOVE(outbuf_table_s, table, ent);
    free_outbuf_info_by_ent(ent, NULL);
  }
}

/* Set the scheduler running interval. */
static void
set_scheduler_run_interval(void)
{
  int old_sched_run_interval = sched_run_interval;
  sched_run_interval = kist_scheduler_run_interval();
  if (old_sched_run_interval != sched_run_interval) {
    log_info(LD_SCHED, "Scheduler KIST changing its running interval "
                       "from %" PRId32 " to %" PRId32,
             old_sched_run_interval, sched_run_interval);
  }
}

/* Return true iff the channel hasn’t hit its kist-imposed write limit yet */
static int
socket_can_write(socket_table_t *table, const channel_t *chan)
{
  socket_table_ent_t *ent = NULL;
  ent = socket_table_search(table, chan);
  if (SCHED_BUG(!ent, chan)) {
    return 1; // Just return true, saying that kist wouldn't limit the socket
  }

  /* We previously calculated a write limit for this socket. In the below
   * calculation, first determine how much room is left in bytes. Then divide
   * that by the amount of space a cell takes. If there's room for at least 1
   * cell, then KIST will allow the socket to write. */
  int64_t kist_limit_space =
    (int64_t) (ent->limit - ent->written) /
    (CELL_MAX_NETWORK_SIZE + TLS_PER_CELL_OVERHEAD);
  return kist_limit_space > 0;
}

/* Update the channel's socket kernel information. */
static void
update_socket_info(socket_table_t *table, const channel_t *chan)
{
  socket_table_ent_t *ent = NULL;
  ent = socket_table_search(table, chan);
  if (SCHED_BUG(!ent, chan)) {
    return; // Whelp. Entry didn't exist for some reason so nothing to do.
  }
  update_socket_info_impl(ent);
  log_debug(LD_SCHED, "chan=%" PRIu64 " updated socket info, limit: %" PRIu64
                      ", cwnd: %" PRIu32 ", unacked: %" PRIu32
                      ", notsent: %" PRIu32 ", mss: %" PRIu32,
            ent->chan->global_identifier, ent->limit, ent->cwnd, ent->unacked,
            ent->notsent, ent->mss);
}

/* Increment the channel's socket written value by the number of bytes. */
static void
update_socket_written(socket_table_t *table, channel_t *chan, size_t bytes)
{
  socket_table_ent_t *ent = NULL;
  ent = socket_table_search(table, chan);
  if (SCHED_BUG(!ent, chan)) {
    return; // Whelp. Entry didn't exist so nothing to do.
  }

  log_debug(LD_SCHED, "chan=%" PRIu64 " wrote %lu bytes, old was %" PRIi64,
            chan->global_identifier, (unsigned long) bytes, ent->written);

  ent->written += bytes;
}

/*
 * A naive KIST impl would write every single cell all the way to the kernel.
 * That would take a lot of system calls. A less bad KIST impl would write a
 * channel's outbuf to the kernel only when we are switching to a different
 * channel. But if we have two channels with equal priority, we end up writing
 * one cell for each and bouncing back and forth. This KIST impl avoids that
 * by only writing a channel's outbuf to the kernel if it has 8 cells or more
 * in it.
 */
MOCK_IMPL(int, channel_should_write_to_kernel,
          (outbuf_table_t *table, channel_t *chan))
{
  outbuf_table_add(table, chan);
  /* CELL_MAX_NETWORK_SIZE * 8 because we only want to write the outbuf to the
   * kernel if there's 8 or more cells waiting */
  return channel_outbuf_length(chan) > (CELL_MAX_NETWORK_SIZE * 8);
}

/* Little helper function to write a channel's outbuf all the way to the
 * kernel */
MOCK_IMPL(void, channel_write_to_kernel, (channel_t *chan))
{
  log_debug(LD_SCHED, "Writing %lu bytes to kernel for chan %" PRIu64,
            (unsigned long)channel_outbuf_length(chan),
            chan->global_identifier);
  connection_handle_write(TO_CONN(BASE_CHAN_TO_TLS(chan)->conn), 0);
}

/* Return true iff the scheduler has work to perform. */
static int
have_work(void)
{
  smartlist_t *cp = get_channels_pending();
  IF_BUG_ONCE(!cp) {
    return 0; // channels_pending doesn't exist so... no work?
  }
  return smartlist_len(cp) > 0;
}

/* Function of the scheduler interface: free_all() */
static void
kist_free_all(void)
{
  free_all_socket_info();
}

/* Function of the scheduler interface: on_channel_free() */
static void
kist_on_channel_free_fn(const channel_t *chan)
{
  free_socket_info_by_chan(&socket_table, chan);
}

/* Function of the scheduler interface: on_new_consensus() */
static void
kist_scheduler_on_new_consensus(void)
{
  set_scheduler_run_interval();
}

/* Function of the scheduler interface: on_new_options() */
static void
kist_scheduler_on_new_options(void)
{
  sock_buf_size_factor = get_options()->KISTSockBufSizeFactor;

  /* Calls kist_scheduler_run_interval which calls get_options(). */
  set_scheduler_run_interval();
}

/* Function of the scheduler interface: init() */
static void
kist_scheduler_init(void)
{
  /* When initializing the scheduler, the last run could be 0 because it is
   * declared static or a value in the past that was set when it was last
   * used. In both cases, we want to initialize it to now so we don't risk
   * using the value 0 which doesn't play well with our monotonic time
   * interface.
   *
   * One side effect is that the first scheduler run will be at the next tick
   * that is in now + 10 msec (KIST_SCHED_RUN_INTERVAL_DEFAULT) by default. */
  monotime_get(&scheduler_last_run);

  kist_scheduler_on_new_options();
  IF_BUG_ONCE(sched_run_interval == 0) {
    log_warn(LD_SCHED, "We are initing the KIST scheduler and noticed the "
             "KISTSchedRunInterval is telling us to not use KIST. That's "
             "weird! We'll continue using KIST, but at %" PRId32 "ms.",
             KIST_SCHED_RUN_INTERVAL_DEFAULT);
    sched_run_interval = KIST_SCHED_RUN_INTERVAL_DEFAULT;
  }
}

/* Function of the scheduler interface: schedule() */
static void
kist_scheduler_schedule(void)
{
  struct monotime_t now;
  struct timeval next_run;
  int64_t diff;

  if (!have_work()) {
    return;
  }
  monotime_get(&now);

  /* If time is really monotonic, we can never have now being smaller than the
   * last scheduler run. The scheduler_last_run at first is set to 0.
   * Unfortunately, not all platforms guarantee monotonic time so we log at
   * info level but don't make it more noisy. */
  diff = monotime_diff_msec(&scheduler_last_run, &now);
  if (diff < 0) {
    log_info(LD_SCHED, "Monotonic time between now and last run of scheduler "
                       "is negative: %" PRId64 ". Setting diff to 0.", diff);
    diff = 0;
  }
  if (diff < sched_run_interval) {
    next_run.tv_sec = 0;
    /* Takes 1000 ms -> us. This will always be valid because diff can NOT be
     * negative and can NOT be bigger than sched_run_interval so values can
     * only go from 1000 usec (diff set to interval - 1) to 100000 usec (diff
     * set to 0) for the maximum allowed run interval (100ms). */
    next_run.tv_usec = (int) ((sched_run_interval - diff) * 1000);
    /* Re-adding an event reschedules it. It does not duplicate it. */
    scheduler_ev_add(&next_run);
  } else {
    scheduler_ev_active(EV_TIMEOUT);
  }
}

/* Function of the scheduler interface: run() */
static void
kist_scheduler_run(void)
{
  /* Define variables */
  channel_t *chan = NULL; // current working channel
  /* The last distinct chan served in a sched loop. */
  channel_t *prev_chan = NULL;
  int flush_result; // temporarily store results from flush calls
  /* Channels to be re-adding to pending at the end */
  smartlist_t *to_readd = NULL;
  smartlist_t *cp = get_channels_pending();

  outbuf_table_t outbuf_table = HT_INITIALIZER();

  /* For each pending channel, collect new kernel information */
  SMARTLIST_FOREACH_BEGIN(cp, const channel_t *, pchan) {
      init_socket_info(&socket_table, pchan);
      update_socket_info(&socket_table, pchan);
  } SMARTLIST_FOREACH_END(pchan);

  log_debug(LD_SCHED, "Running the scheduler. %d channels pending",
            smartlist_len(cp));

  /* The main scheduling loop. Loop until there are no more pending channels */
  while (smartlist_len(cp) > 0) {
    /* get best channel */
    chan = smartlist_pqueue_pop(cp, scheduler_compare_channels,
                                offsetof(channel_t, sched_heap_idx));
    if (SCHED_BUG(!chan, NULL)) {
      /* Some-freaking-how a NULL got into the channels_pending. That should
       * never happen, but it should be harmless to ignore it and keep looping.
       */
      continue;
    }
    outbuf_table_add(&outbuf_table, chan);

    /* if we have switched to a new channel, consider writing the previous
     * channel's outbuf to the kernel. */
    if (!prev_chan) {
      prev_chan = chan;
    }
    if (prev_chan != chan) {
      if (channel_should_write_to_kernel(&outbuf_table, prev_chan)) {
        channel_write_to_kernel(prev_chan);
        outbuf_table_remove(&outbuf_table, prev_chan);
      }
      prev_chan = chan;
    }

    /* Only flush and write if the per-socket limit hasn't been hit */
    if (socket_can_write(&socket_table, chan)) {
      /* flush to channel queue/outbuf */
      flush_result = (int)channel_flush_some_cells(chan, 1); // 1 for num cells
      /* XXX: While flushing cells, it is possible that the connection write
       * fails leading to the channel to be closed which triggers a release
       * and free its entry in the socket table. And because of a engineering
       * design issue, the error is not propagated back so we don't get an
       * error at this point. So before we continue, make sure the channel is
       * open and if not just ignore it. See #23751. */
      if (!CHANNEL_IS_OPEN(chan)) {
        /* Channel isn't open so we put it back in IDLE mode. It is either
         * renegotiating its TLS session or about to be released. */
        scheduler_set_channel_state(chan, SCHED_CHAN_IDLE);
        continue;
      }
      /* flush_result has the # cells flushed */
      if (flush_result > 0) {
        update_socket_written(&socket_table, chan, flush_result *
                              (CELL_MAX_NETWORK_SIZE + TLS_PER_CELL_OVERHEAD));
      } else {
        /* XXX: This can happen because tor sometimes does flush in an
         * opportunistic way cells from the circuit to the outbuf so the
         * channel can end up here without having anything to flush nor needed
         * to write to the kernel. Hopefully we'll fix that soon but for now
         * we have to handle this case which happens kind of often. */
        log_debug(LD_SCHED,
                 "We didn't flush anything on a chan that we think "
                 "can write and wants to write. The channel's state is '%s' "
                 "and in scheduler state '%s'. We're going to mark it as "
                 "waiting_for_cells (as that's most likely the issue) and "
                 "stop scheduling it this round.",
                 channel_state_to_string(chan->state),
                 get_scheduler_state_string(chan->scheduler_state));
        scheduler_set_channel_state(chan, SCHED_CHAN_WAITING_FOR_CELLS);
        continue;
      }
    }

    /* Decide what to do with the channel now */

    if (!channel_more_to_flush(chan) &&
        !socket_can_write(&socket_table, chan)) {

      /* Case 1: no more cells to send, and cannot write */

      /*
       * You might think we should put the channel in SCHED_CHAN_IDLE. And
       * you're probably correct. While implementing KIST, we found that the
       * scheduling system would sometimes lose track of channels when we did
       * that. We suspect it has to do with the difference between "can't
       * write because socket/outbuf is full" and KIST's "can't write because
       * we've arbitrarily decided that that's enough for now." Sometimes
       * channels run out of cells at the same time they hit their
       * kist-imposed write limit and maybe the rest of Tor doesn't put the
       * channel back in pending when it is supposed to.
       *
       * This should be investigated again. It is as simple as changing
       * SCHED_CHAN_WAITING_FOR_CELLS to SCHED_CHAN_IDLE and seeing if Tor
       * starts having serious throughput issues. Best done in shadow/chutney.
       */
      scheduler_set_channel_state(chan, SCHED_CHAN_WAITING_FOR_CELLS);
    } else if (!channel_more_to_flush(chan)) {

      /* Case 2: no more cells to send, but still open for writes */

      scheduler_set_channel_state(chan, SCHED_CHAN_WAITING_FOR_CELLS);
    } else if (!socket_can_write(&socket_table, chan)) {

      /* Case 3: cells to send, but cannot write */

      /*
       * We want to write, but can't. If we left the channel in
       * channels_pending, we would never exit the scheduling loop. We need to
       * add it to a temporary list of channels to be added to channels_pending
       * after the scheduling loop is over. They can hopefully be taken care of
       * in the next scheduling round.
       */
<<<<<<< HEAD
      scheduler_set_channel_state(chan, SCHED_CHAN_WAITING_TO_WRITE);
=======
>>>>>>> cb5654f3
      if (!to_readd) {
        to_readd = smartlist_new();
      }
      smartlist_add(to_readd, chan);
    } else {

      /* Case 4: cells to send, and still open for writes */

<<<<<<< HEAD
      scheduler_set_channel_state(chan, SCHED_CHAN_PENDING);
      smartlist_pqueue_add(cp, scheduler_compare_channels,
                           offsetof(channel_t, sched_heap_idx), chan);
=======
      chan->scheduler_state = SCHED_CHAN_PENDING;
      if (!SCHED_BUG(chan->sched_heap_idx != -1, chan)) {
        smartlist_pqueue_add(cp, scheduler_compare_channels,
                             offsetof(channel_t, sched_heap_idx), chan);
      }
>>>>>>> cb5654f3
    }
  } /* End of main scheduling loop */

  /* Write the outbuf of any channels that still have data */
  HT_FOREACH_FN(outbuf_table_s, &outbuf_table, each_channel_write_to_kernel,
                NULL);
  /* We are done with it. */
  HT_FOREACH_FN(outbuf_table_s, &outbuf_table, free_outbuf_info_by_ent, NULL);
  HT_CLEAR(outbuf_table_s, &outbuf_table);

  log_debug(LD_SCHED, "len pending=%d, len to_readd=%d",
            smartlist_len(cp),
            (to_readd ? smartlist_len(to_readd) : -1));

  /* Re-add any channels we need to */
  if (to_readd) {
    SMARTLIST_FOREACH_BEGIN(to_readd, channel_t *, readd_chan) {
      scheduler_set_channel_state(readd_chan, SCHED_CHAN_PENDING);
      if (!smartlist_contains(cp, readd_chan)) {
        if (!SCHED_BUG(chan->sched_heap_idx != -1, chan)) {
          /* XXXX Note that the check above is in theory redundant with
           * the smartlist_contains check.  But let's make sure we're
           * not messing anything up, and leave them both for now. */
          smartlist_pqueue_add(cp, scheduler_compare_channels,
                             offsetof(channel_t, sched_heap_idx), readd_chan);
        }
      }
    } SMARTLIST_FOREACH_END(readd_chan);
    smartlist_free(to_readd);
  }

  monotime_get(&scheduler_last_run);
}

/*****************************************************************************
 * Externally called function implementations not called through scheduler_t
 *****************************************************************************/

/* Stores the kist scheduler function pointers. */
static scheduler_t kist_scheduler = {
  .type = SCHEDULER_KIST,
  .free_all = kist_free_all,
  .on_channel_free = kist_on_channel_free_fn,
  .init = kist_scheduler_init,
  .on_new_consensus = kist_scheduler_on_new_consensus,
  .schedule = kist_scheduler_schedule,
  .run = kist_scheduler_run,
  .on_new_options = kist_scheduler_on_new_options,
};

/* Return the KIST scheduler object. If it didn't exists, return a newly
 * allocated one but init() is not called. */
scheduler_t *
get_kist_scheduler(void)
{
  return &kist_scheduler;
}

/* Check the torrc (and maybe consensus) for the configured KIST scheduler run
 * interval.
 * - If torrc > 0, then return the positive torrc value (should use KIST, and
 *   should use the set value)
 * - If torrc == 0, then look in the consensus for what the value should be.
 *   - If == 0, then return 0 (don't use KIST)
 *   - If > 0, then return the positive consensus value
 *   - If consensus doesn't say anything, return 10 milliseconds, default.
 */
int
kist_scheduler_run_interval(void)
{
  int run_interval = get_options()->KISTSchedRunInterval;

  if (run_interval != 0) {
    log_debug(LD_SCHED, "Found KISTSchedRunInterval=%" PRId32 " in torrc. "
                        "Using that.", run_interval);
    return run_interval;
  }

  log_debug(LD_SCHED, "KISTSchedRunInterval=0, turning to the consensus.");

  /* Will either be the consensus value or the default. Note that 0 can be
   * returned which means the consensus wants us to NOT use KIST. */
  return networkstatus_get_param(NULL, "KISTSchedRunInterval",
                                 KIST_SCHED_RUN_INTERVAL_DEFAULT,
                                 KIST_SCHED_RUN_INTERVAL_MIN,
                                 KIST_SCHED_RUN_INTERVAL_MAX);
}

/* Set KISTLite mode that is KIST without kernel support. */
void
scheduler_kist_set_lite_mode(void)
{
  kist_lite_mode = 1;
  kist_scheduler.type = SCHEDULER_KIST_LITE;
  log_info(LD_SCHED,
           "Setting KIST scheduler without kernel support (KISTLite mode)");
}

/* Set KIST mode that is KIST with kernel support. */
void
scheduler_kist_set_full_mode(void)
{
  kist_lite_mode = 0;
  kist_scheduler.type = SCHEDULER_KIST;
  log_info(LD_SCHED,
           "Setting KIST scheduler with kernel support (KIST mode)");
}

#ifdef HAVE_KIST_SUPPORT

/* Return true iff the scheduler subsystem should use KIST. */
int
scheduler_can_use_kist(void)
{
  if (kist_no_kernel_support) {
    /* We have no kernel support so we can't use KIST. */
    return 0;
  }

  /* We do have the support, time to check if we can get the interval that the
   * consensus can be disabling. */
  int run_interval = kist_scheduler_run_interval();
  log_debug(LD_SCHED, "Determined KIST sched_run_interval should be "
                      "%" PRId32 ". Can%s use KIST.",
           run_interval, (run_interval > 0 ? "" : " not"));
  return run_interval > 0;
}

#else /* !(defined(HAVE_KIST_SUPPORT)) */

int
scheduler_can_use_kist(void)
{
  return 0;
}

#endif /* defined(HAVE_KIST_SUPPORT) */
<|MERGE_RESOLUTION|>--- conflicted
+++ resolved
@@ -685,10 +685,6 @@
        * after the scheduling loop is over. They can hopefully be taken care of
        * in the next scheduling round.
        */
-<<<<<<< HEAD
-      scheduler_set_channel_state(chan, SCHED_CHAN_WAITING_TO_WRITE);
-=======
->>>>>>> cb5654f3
       if (!to_readd) {
         to_readd = smartlist_new();
       }
@@ -697,17 +693,11 @@
 
       /* Case 4: cells to send, and still open for writes */
 
-<<<<<<< HEAD
       scheduler_set_channel_state(chan, SCHED_CHAN_PENDING);
-      smartlist_pqueue_add(cp, scheduler_compare_channels,
-                           offsetof(channel_t, sched_heap_idx), chan);
-=======
-      chan->scheduler_state = SCHED_CHAN_PENDING;
       if (!SCHED_BUG(chan->sched_heap_idx != -1, chan)) {
         smartlist_pqueue_add(cp, scheduler_compare_channels,
                              offsetof(channel_t, sched_heap_idx), chan);
       }
->>>>>>> cb5654f3
     }
   } /* End of main scheduling loop */
 
