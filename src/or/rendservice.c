/* Copyright (c) 2004-2006, Roger Dingledine, Nick Mathewson.
 * Copyright (c) 2007-2012, The Tor Project, Inc. */
/* See LICENSE for licensing information */

/**
 * \file rendservice.c
 * \brief The hidden-service side of rendezvous functionality.
 **/

#define RENDSERVICE_PRIVATE

#include "or.h"
#include "circuitbuild.h"
#include "circuitlist.h"
#include "circuituse.h"
#include "config.h"
#include "directory.h"
#include "networkstatus.h"
#include "nodelist.h"
#include "rendclient.h"
#include "rendcommon.h"
#include "rendservice.h"
#include "router.h"
#include "relay.h"
#include "rephist.h"
#include "replaycache.h"
#include "routerlist.h"
#include "routerparse.h"
#include "routerset.h"

static origin_circuit_t *find_intro_circuit(rend_intro_point_t *intro,
                                            const char *pk_digest);
static rend_intro_point_t *find_intro_point(origin_circuit_t *circ);

static extend_info_t *find_rp_for_intro(
    const rend_intro_cell_t *intro,
    uint8_t *need_free_out, char **err_msg_out);

static int intro_point_accepted_intro_count(rend_intro_point_t *intro);
static int intro_point_should_expire_now(rend_intro_point_t *intro,
                                         time_t now);
struct rend_service_t;
static int rend_service_load_keys(struct rend_service_t *s);
static int rend_service_load_auth_keys(struct rend_service_t *s,
                                       const char *hfname);

static ssize_t rend_service_parse_intro_for_v0_or_v1(
    rend_intro_cell_t *intro,
    const uint8_t *buf,
    size_t plaintext_len,
    char **err_msg_out);
static ssize_t rend_service_parse_intro_for_v2(
    rend_intro_cell_t *intro,
    const uint8_t *buf,
    size_t plaintext_len,
    char **err_msg_out);
static ssize_t rend_service_parse_intro_for_v3(
    rend_intro_cell_t *intro,
    const uint8_t *buf,
    size_t plaintext_len,
    char **err_msg_out);

/** Represents the mapping from a virtual port of a rendezvous service to
 * a real port on some IP.
 */
typedef struct rend_service_port_config_t {
  uint16_t virtual_port;
  uint16_t real_port;
  tor_addr_t real_addr;
} rend_service_port_config_t;

/** Try to maintain this many intro points per service by default. */
#define NUM_INTRO_POINTS_DEFAULT 3
/** Maintain no more than this many intro points per hidden service. */
#define NUM_INTRO_POINTS_MAX 10

/** If we can't build our intro circuits, don't retry for this long. */
#define INTRO_CIRC_RETRY_PERIOD (60*5)
/** Don't try to build more than this many circuits before giving up
 * for a while.*/
#define MAX_INTRO_CIRCS_PER_PERIOD 10
/** How many times will a hidden service operator attempt to connect to
 * a requested rendezvous point before giving up? */
#define MAX_REND_FAILURES 30
/** How many seconds should we spend trying to connect to a requested
 * rendezvous point before giving up? */
#define MAX_REND_TIMEOUT 30

/** How many seconds should we wait for new HS descriptors to reach
 * our clients before we close an expiring intro point? */
#define INTRO_POINT_EXPIRATION_GRACE_PERIOD 5*60

/** Represents a single hidden service running at this OP. */
typedef struct rend_service_t {
  /* Fields specified in config file */
  char *directory; /**< where in the filesystem it stores it */
  smartlist_t *ports; /**< List of rend_service_port_config_t */
  rend_auth_type_t auth_type; /**< Client authorization type or 0 if no client
                               * authorization is performed. */
  smartlist_t *clients; /**< List of rend_authorized_client_t's of
                         * clients that may access our service. Can be NULL
                         * if no client authorization is performed. */
  /* Other fields */
  crypto_pk_t *private_key; /**< Permanent hidden-service key. */
  char service_id[REND_SERVICE_ID_LEN_BASE32+1]; /**< Onion address without
                                                  * '.onion' */
  char pk_digest[DIGEST_LEN]; /**< Hash of permanent hidden-service key. */
  smartlist_t *intro_nodes; /**< List of rend_intro_point_t's we have,
                             * or are trying to establish. */
  time_t intro_period_started; /**< Start of the current period to build
                                * introduction points. */
  int n_intro_circuits_launched; /**< Count of intro circuits we have
                                  * established in this period. */
  unsigned int n_intro_points_wanted; /**< Number of intro points this
                                       * service wants to have open. */
  rend_service_descriptor_t *desc; /**< Current hidden service descriptor. */
  time_t desc_is_dirty; /**< Time at which changes to the hidden service
                         * descriptor content occurred, or 0 if it's
                         * up-to-date. */
  time_t next_upload_time; /**< Scheduled next hidden service descriptor
                            * upload time. */
  /** Replay cache for Diffie-Hellman values of INTRODUCE2 cells, to
   * detect repeats.  Clients may send INTRODUCE1 cells for the same
   * rendezvous point through two or more different introduction points;
   * when they do, this keeps us from launching multiple simultaneous attempts
   * to connect to the same rend point. */
  replaycache_t *accepted_intro_dh_parts;
} rend_service_t;

/** A list of rend_service_t's for services run on this OP.
 */
static smartlist_t *rend_service_list = NULL;

/** Return the number of rendezvous services we have configured. */
int
num_rend_services(void)
{
  if (!rend_service_list)
    return 0;
  return smartlist_len(rend_service_list);
}

/** Return a string identifying <b>service</b>, suitable for use in a
 * log message.  The result does not need to be freed, but may be
 * overwritten by the next call to this function. */
static const char *
rend_service_describe_for_log(rend_service_t *service)
{
  /* XXX024 Use this function throughout rendservice.c. */
  /* XXX024 Return a more useful description? */
  return safe_str_client(service->service_id);
}

/** Helper: free storage held by a single service authorized client entry. */
static void
rend_authorized_client_free(rend_authorized_client_t *client)
{
  if (!client)
    return;
  if (client->client_key)
    crypto_pk_free(client->client_key);
  tor_strclear(client->client_name);
  tor_free(client->client_name);
  memset(client->descriptor_cookie, 0, sizeof(client->descriptor_cookie));
  tor_free(client);
}

/** Helper for strmap_free. */
static void
rend_authorized_client_strmap_item_free(void *authorized_client)
{
  rend_authorized_client_free(authorized_client);
}

/** Release the storage held by <b>service</b>.
 */
static void
rend_service_free(rend_service_t *service)
{
  if (!service)
    return;

  tor_free(service->directory);
  SMARTLIST_FOREACH(service->ports, void*, p, tor_free(p));
  smartlist_free(service->ports);
  if (service->private_key)
    crypto_pk_free(service->private_key);
  if (service->intro_nodes) {
    SMARTLIST_FOREACH(service->intro_nodes, rend_intro_point_t *, intro,
      rend_intro_point_free(intro););
    smartlist_free(service->intro_nodes);
  }

  rend_service_descriptor_free(service->desc);
  if (service->clients) {
    SMARTLIST_FOREACH(service->clients, rend_authorized_client_t *, c,
      rend_authorized_client_free(c););
    smartlist_free(service->clients);
  }
  if (service->accepted_intro_dh_parts) {
    replaycache_free(service->accepted_intro_dh_parts);
  }
  tor_free(service);
}

/** Release all the storage held in rend_service_list.
 */
void
rend_service_free_all(void)
{
  if (!rend_service_list)
    return;

  SMARTLIST_FOREACH(rend_service_list, rend_service_t*, ptr,
                    rend_service_free(ptr));
  smartlist_free(rend_service_list);
  rend_service_list = NULL;
}

/** Validate <b>service</b> and add it to rend_service_list if possible.
 */
static void
rend_add_service(rend_service_t *service)
{
  int i;
  rend_service_port_config_t *p;

  service->intro_nodes = smartlist_new();

  if (service->auth_type != REND_NO_AUTH &&
      smartlist_len(service->clients) == 0) {
    log_warn(LD_CONFIG, "Hidden service (%s) with client authorization but no "
                        "clients; ignoring.",
             escaped(service->directory));
    rend_service_free(service);
    return;
  }

  if (!smartlist_len(service->ports)) {
    log_warn(LD_CONFIG, "Hidden service (%s) with no ports configured; "
             "ignoring.",
             escaped(service->directory));
    rend_service_free(service);
  } else {
    int dupe = 0;
    /* XXX This duplicate check has two problems:
     *
     * a) It's O(n^2), but the same comment from the bottom of
     *    rend_config_services() should apply.
     *
     * b) We only compare directory paths as strings, so we can't
     *    detect two distinct paths that specify the same directory
     *    (which can arise from symlinks, case-insensitivity, bind
     *    mounts, etc.).
     *
     * It also can't detect that two separate Tor instances are trying
     * to use the same HiddenServiceDir; for that, we would need a
     * lock file.  But this is enough to detect a simple mistake that
     * at least one person has actually made.
     */
    SMARTLIST_FOREACH(rend_service_list, rend_service_t*, ptr,
                      dupe = dupe ||
                             !strcmp(ptr->directory, service->directory));
    if (dupe) {
      log_warn(LD_REND, "Another hidden service is already configured for "
               "directory %s, ignoring.", service->directory);
      rend_service_free(service);
      return;
    }
    smartlist_add(rend_service_list, service);
    log_debug(LD_REND,"Configuring service with directory \"%s\"",
              service->directory);
    for (i = 0; i < smartlist_len(service->ports); ++i) {
      p = smartlist_get(service->ports, i);
      log_debug(LD_REND,"Service maps port %d to %s",
                p->virtual_port, fmt_addrport(&p->real_addr, p->real_port));
    }
  }
}

/** Parses a real-port to virtual-port mapping and returns a new
 * rend_service_port_config_t.
 *
 * The format is: VirtualPort (IP|RealPort|IP:RealPort)?
 *
 * IP defaults to 127.0.0.1; RealPort defaults to VirtualPort.
 */
static rend_service_port_config_t *
parse_port_config(const char *string)
{
  smartlist_t *sl;
  int virtport;
  int realport;
  uint16_t p;
  tor_addr_t addr;
  const char *addrport;
  rend_service_port_config_t *result = NULL;

  sl = smartlist_new();
  smartlist_split_string(sl, string, " ",
                         SPLIT_SKIP_SPACE|SPLIT_IGNORE_BLANK, 0);
  if (smartlist_len(sl) < 1 || smartlist_len(sl) > 2) {
    log_warn(LD_CONFIG, "Bad syntax in hidden service port configuration.");
    goto err;
  }

  virtport = (int)tor_parse_long(smartlist_get(sl,0), 10, 1, 65535, NULL,NULL);
  if (!virtport) {
    log_warn(LD_CONFIG, "Missing or invalid port %s in hidden service port "
             "configuration", escaped(smartlist_get(sl,0)));
    goto err;
  }

  if (smartlist_len(sl) == 1) {
    /* No addr:port part; use default. */
    realport = virtport;
    tor_addr_from_ipv4h(&addr, 0x7F000001u); /* 127.0.0.1 */
  } else {
    addrport = smartlist_get(sl,1);
    if (strchr(addrport, ':') || strchr(addrport, '.')) {
      if (tor_addr_port_lookup(addrport, &addr, &p)<0) {
        log_warn(LD_CONFIG,"Unparseable address in hidden service port "
                 "configuration.");
        goto err;
      }
      realport = p?p:virtport;
    } else {
      /* No addr:port, no addr -- must be port. */
      realport = (int)tor_parse_long(addrport, 10, 1, 65535, NULL, NULL);
      if (!realport) {
        log_warn(LD_CONFIG,"Unparseable or out-of-range port %s in hidden "
                 "service port configuration.", escaped(addrport));
        goto err;
      }
      tor_addr_from_ipv4h(&addr, 0x7F000001u); /* Default to 127.0.0.1 */
    }
  }

  result = tor_malloc(sizeof(rend_service_port_config_t));
  result->virtual_port = virtport;
  result->real_port = realport;
  tor_addr_copy(&result->real_addr, &addr);
 err:
  SMARTLIST_FOREACH(sl, char *, c, tor_free(c));
  smartlist_free(sl);
  return result;
}

/** Set up rend_service_list, based on the values of HiddenServiceDir and
 * HiddenServicePort in <b>options</b>.  Return 0 on success and -1 on
 * failure.  (If <b>validate_only</b> is set, parse, warn and return as
 * normal, but don't actually change the configured services.)
 */
int
rend_config_services(const or_options_t *options, int validate_only)
{
  config_line_t *line;
  rend_service_t *service = NULL;
  rend_service_port_config_t *portcfg;
  smartlist_t *old_service_list = NULL;

  if (!validate_only) {
    old_service_list = rend_service_list;
    rend_service_list = smartlist_new();
  }

  for (line = options->RendConfigLines; line; line = line->next) {
    if (!strcasecmp(line->key, "HiddenServiceDir")) {
      if (service) { /* register the one we just finished parsing */
        if (validate_only)
          rend_service_free(service);
        else
          rend_add_service(service);
      }
      service = tor_malloc_zero(sizeof(rend_service_t));
      service->directory = tor_strdup(line->value);
      service->ports = smartlist_new();
      service->intro_period_started = time(NULL);
      service->n_intro_points_wanted = NUM_INTRO_POINTS_DEFAULT;
      continue;
    }
    if (!service) {
      log_warn(LD_CONFIG, "%s with no preceding HiddenServiceDir directive",
               line->key);
      rend_service_free(service);
      return -1;
    }
    if (!strcasecmp(line->key, "HiddenServicePort")) {
      portcfg = parse_port_config(line->value);
      if (!portcfg) {
        rend_service_free(service);
        return -1;
      }
      smartlist_add(service->ports, portcfg);
    } else if (!strcasecmp(line->key, "HiddenServiceAuthorizeClient")) {
      /* Parse auth type and comma-separated list of client names and add a
       * rend_authorized_client_t for each client to the service's list
       * of authorized clients. */
      smartlist_t *type_names_split, *clients;
      const char *authname;
      int num_clients;
      if (service->auth_type != REND_NO_AUTH) {
        log_warn(LD_CONFIG, "Got multiple HiddenServiceAuthorizeClient "
                 "lines for a single service.");
        rend_service_free(service);
        return -1;
      }
      type_names_split = smartlist_new();
      smartlist_split_string(type_names_split, line->value, " ", 0, 2);
      if (smartlist_len(type_names_split) < 1) {
        log_warn(LD_BUG, "HiddenServiceAuthorizeClient has no value. This "
                         "should have been prevented when parsing the "
                         "configuration.");
        smartlist_free(type_names_split);
        rend_service_free(service);
        return -1;
      }
      authname = smartlist_get(type_names_split, 0);
      if (!strcasecmp(authname, "basic")) {
        service->auth_type = REND_BASIC_AUTH;
      } else if (!strcasecmp(authname, "stealth")) {
        service->auth_type = REND_STEALTH_AUTH;
      } else {
        log_warn(LD_CONFIG, "HiddenServiceAuthorizeClient contains "
                 "unrecognized auth-type '%s'. Only 'basic' or 'stealth' "
                 "are recognized.",
                 (char *) smartlist_get(type_names_split, 0));
        SMARTLIST_FOREACH(type_names_split, char *, cp, tor_free(cp));
        smartlist_free(type_names_split);
        rend_service_free(service);
        return -1;
      }
      service->clients = smartlist_new();
      if (smartlist_len(type_names_split) < 2) {
        log_warn(LD_CONFIG, "HiddenServiceAuthorizeClient contains "
                            "auth-type '%s', but no client names.",
                 service->auth_type == REND_BASIC_AUTH ? "basic" : "stealth");
        SMARTLIST_FOREACH(type_names_split, char *, cp, tor_free(cp));
        smartlist_free(type_names_split);
        continue;
      }
      clients = smartlist_new();
      smartlist_split_string(clients, smartlist_get(type_names_split, 1),
                             ",", SPLIT_SKIP_SPACE, 0);
      SMARTLIST_FOREACH(type_names_split, char *, cp, tor_free(cp));
      smartlist_free(type_names_split);
      /* Remove duplicate client names. */
      num_clients = smartlist_len(clients);
      smartlist_sort_strings(clients);
      smartlist_uniq_strings(clients);
      if (smartlist_len(clients) < num_clients) {
        log_info(LD_CONFIG, "HiddenServiceAuthorizeClient contains %d "
                            "duplicate client name(s); removing.",
                 num_clients - smartlist_len(clients));
        num_clients = smartlist_len(clients);
      }
      SMARTLIST_FOREACH_BEGIN(clients, const char *, client_name)
      {
        rend_authorized_client_t *client;
        size_t len = strlen(client_name);
        if (len < 1 || len > REND_CLIENTNAME_MAX_LEN) {
          log_warn(LD_CONFIG, "HiddenServiceAuthorizeClient contains an "
                              "illegal client name: '%s'. Length must be "
                              "between 1 and %d characters.",
                   client_name, REND_CLIENTNAME_MAX_LEN);
          SMARTLIST_FOREACH(clients, char *, cp, tor_free(cp));
          smartlist_free(clients);
          rend_service_free(service);
          return -1;
        }
        if (strspn(client_name, REND_LEGAL_CLIENTNAME_CHARACTERS) != len) {
          log_warn(LD_CONFIG, "HiddenServiceAuthorizeClient contains an "
                              "illegal client name: '%s'. Valid "
                              "characters are [A-Za-z0-9+_-].",
                   client_name);
          SMARTLIST_FOREACH(clients, char *, cp, tor_free(cp));
          smartlist_free(clients);
          rend_service_free(service);
          return -1;
        }
        client = tor_malloc_zero(sizeof(rend_authorized_client_t));
        client->client_name = tor_strdup(client_name);
        smartlist_add(service->clients, client);
        log_debug(LD_REND, "Adding client name '%s'", client_name);
      }
      SMARTLIST_FOREACH_END(client_name);
      SMARTLIST_FOREACH(clients, char *, cp, tor_free(cp));
      smartlist_free(clients);
      /* Ensure maximum number of clients. */
      if ((service->auth_type == REND_BASIC_AUTH &&
            smartlist_len(service->clients) > 512) ||
          (service->auth_type == REND_STEALTH_AUTH &&
            smartlist_len(service->clients) > 16)) {
        log_warn(LD_CONFIG, "HiddenServiceAuthorizeClient contains %d "
                            "client authorization entries, but only a "
                            "maximum of %d entries is allowed for "
                            "authorization type '%s'.",
                 smartlist_len(service->clients),
                 service->auth_type == REND_BASIC_AUTH ? 512 : 16,
                 service->auth_type == REND_BASIC_AUTH ? "basic" : "stealth");
        rend_service_free(service);
        return -1;
      }
    } else {
      tor_assert(!strcasecmp(line->key, "HiddenServiceVersion"));
      if (strcmp(line->value, "2")) {
        log_warn(LD_CONFIG,
                 "The only supported HiddenServiceVersion is 2.");
        rend_service_free(service);
        return -1;
      }
    }
  }
  if (service) {
    if (validate_only)
      rend_service_free(service);
    else
      rend_add_service(service);
  }

  /* If this is a reload and there were hidden services configured before,
   * keep the introduction points that are still needed and close the
   * other ones. */
  if (old_service_list && !validate_only) {
    smartlist_t *surviving_services = smartlist_new();
    circuit_t *circ;

    /* Copy introduction points to new services. */
    /* XXXX This is O(n^2), but it's only called on reconfigure, so it's
     * probably ok? */
    SMARTLIST_FOREACH_BEGIN(rend_service_list, rend_service_t *, new) {
      SMARTLIST_FOREACH_BEGIN(old_service_list, rend_service_t *, old) {
        if (!strcmp(old->directory, new->directory)) {
          smartlist_add_all(new->intro_nodes, old->intro_nodes);
          smartlist_clear(old->intro_nodes);
          smartlist_add(surviving_services, old);
          break;
        }
      } SMARTLIST_FOREACH_END(old);
    } SMARTLIST_FOREACH_END(new);

    /* Close introduction circuits of services we don't serve anymore. */
    /* XXXX it would be nicer if we had a nicer abstraction to use here,
     * so we could just iterate over the list of services to close, but
     * once again, this isn't critical-path code. */
    for (circ = circuit_get_global_list_(); circ; circ = circ->next) {
      if (!circ->marked_for_close &&
          circ->state == CIRCUIT_STATE_OPEN &&
          (circ->purpose == CIRCUIT_PURPOSE_S_ESTABLISH_INTRO ||
           circ->purpose == CIRCUIT_PURPOSE_S_INTRO)) {
        origin_circuit_t *oc = TO_ORIGIN_CIRCUIT(circ);
        int keep_it = 0;
        tor_assert(oc->rend_data);
        SMARTLIST_FOREACH(surviving_services, rend_service_t *, ptr, {
          if (tor_memeq(ptr->pk_digest, oc->rend_data->rend_pk_digest,
                      DIGEST_LEN)) {
            keep_it = 1;
            break;
          }
        });
        if (keep_it)
          continue;
        log_info(LD_REND, "Closing intro point %s for service %s.",
                 safe_str_client(extend_info_describe(
                                            oc->build_state->chosen_exit)),
                 oc->rend_data->onion_address);
        circuit_mark_for_close(circ, END_CIRC_REASON_FINISHED);
        /* XXXX Is there another reason we should use here? */
      }
    }
    smartlist_free(surviving_services);
    SMARTLIST_FOREACH(old_service_list, rend_service_t *, ptr,
                      rend_service_free(ptr));
    smartlist_free(old_service_list);
  }

  return 0;
}

/** Replace the old value of <b>service</b>-\>desc with one that reflects
 * the other fields in service.
 */
static void
rend_service_update_descriptor(rend_service_t *service)
{
  rend_service_descriptor_t *d;
  origin_circuit_t *circ;
  int i;

  rend_service_descriptor_free(service->desc);
  service->desc = NULL;

  d = service->desc = tor_malloc_zero(sizeof(rend_service_descriptor_t));
  d->pk = crypto_pk_dup_key(service->private_key);
  d->timestamp = time(NULL);
  d->intro_nodes = smartlist_new();
  /* Support intro protocols 2 and 3. */
  d->protocols = (1 << 2) + (1 << 3);

  for (i = 0; i < smartlist_len(service->intro_nodes); ++i) {
    rend_intro_point_t *intro_svc = smartlist_get(service->intro_nodes, i);
    rend_intro_point_t *intro_desc;

    /* This intro point won't be listed in the descriptor... */
    intro_svc->listed_in_last_desc = 0;

    if (intro_svc->time_expiring != -1) {
      /* This intro point is expiring.  Don't list it. */
      continue;
    }

    circ = find_intro_circuit(intro_svc, service->pk_digest);
    if (!circ || circ->base_.purpose != CIRCUIT_PURPOSE_S_INTRO) {
      /* This intro point's circuit isn't finished yet.  Don't list it. */
      continue;
    }

    /* ...unless this intro point is listed in the descriptor. */
    intro_svc->listed_in_last_desc = 1;

    /* We have an entirely established intro circuit.  Publish it in
     * our descriptor. */
    intro_desc = tor_malloc_zero(sizeof(rend_intro_point_t));
    intro_desc->extend_info = extend_info_dup(intro_svc->extend_info);
    if (intro_svc->intro_key)
      intro_desc->intro_key = crypto_pk_dup_key(intro_svc->intro_key);
    smartlist_add(d->intro_nodes, intro_desc);

    if (intro_svc->time_published == -1) {
      /* We are publishing this intro point in a descriptor for the
       * first time -- note the current time in the service's copy of
       * the intro point. */
      intro_svc->time_published = time(NULL);
    }
  }
}

/** Load and/or generate private keys for all hidden services, possibly
 * including keys for client authorization.  Return 0 on success, -1 on
 * failure. */
int
rend_service_load_all_keys(void)
{
  SMARTLIST_FOREACH_BEGIN(rend_service_list, rend_service_t *, s) {
    if (s->private_key)
      continue;
    log_info(LD_REND, "Loading hidden-service keys from \"%s\"",
             s->directory);

    if (rend_service_load_keys(s) < 0)
      return -1;
  } SMARTLIST_FOREACH_END(s);

  return 0;
}

/** Load and/or generate private keys for the hidden service <b>s</b>,
 * possibly including keys for client authorization.  Return 0 on success, -1
 * on failure. */
static int
rend_service_load_keys(rend_service_t *s)
{
  char fname[512];
  char buf[128];

  /* Check/create directory */
  if (check_private_dir(s->directory, CPD_CREATE, get_options()->User) < 0)
    return -1;

  /* Load key */
  if (strlcpy(fname,s->directory,sizeof(fname)) >= sizeof(fname) ||
      strlcat(fname,PATH_SEPARATOR"private_key",sizeof(fname))
         >= sizeof(fname)) {
    log_warn(LD_CONFIG, "Directory name too long to store key file: \"%s\".",
             s->directory);
    return -1;
  }
  s->private_key = init_key_from_file(fname, 1, LOG_ERR);
  if (!s->private_key)
    return -1;

  /* Create service file */
  if (rend_get_service_id(s->private_key, s->service_id)<0) {
    log_warn(LD_BUG, "Internal error: couldn't encode service ID.");
    return -1;
  }
  if (crypto_pk_get_digest(s->private_key, s->pk_digest)<0) {
    log_warn(LD_BUG, "Couldn't compute hash of public key.");
    return -1;
  }
  if (strlcpy(fname,s->directory,sizeof(fname)) >= sizeof(fname) ||
      strlcat(fname,PATH_SEPARATOR"hostname",sizeof(fname))
      >= sizeof(fname)) {
    log_warn(LD_CONFIG, "Directory name too long to store hostname file:"
             " \"%s\".", s->directory);
    return -1;
  }

  tor_snprintf(buf, sizeof(buf),"%s.onion\n", s->service_id);
  if (write_str_to_file(fname,buf,0)<0) {
    log_warn(LD_CONFIG, "Could not write onion address to hostname file.");
    memset(buf, 0, sizeof(buf));
    return -1;
  }
  memset(buf, 0, sizeof(buf));

  /* If client authorization is configured, load or generate keys. */
  if (s->auth_type != REND_NO_AUTH) {
    if (rend_service_load_auth_keys(s, fname) < 0)
      return -1;
  }

  return 0;
}

/** Load and/or generate client authorization keys for the hidden service
 * <b>s</b>, which stores its hostname in <b>hfname</b>.  Return 0 on success,
 * -1 on failure. */
static int
rend_service_load_auth_keys(rend_service_t *s, const char *hfname)
{
  int r = 0;
  char cfname[512];
  char *client_keys_str = NULL;
  strmap_t *parsed_clients = strmap_new();
  FILE *cfile, *hfile;
  open_file_t *open_cfile = NULL, *open_hfile = NULL;
  char extended_desc_cookie[REND_DESC_COOKIE_LEN+1];
  char desc_cook_out[3*REND_DESC_COOKIE_LEN_BASE64+1];
  char service_id[16+1];
  char buf[1500];

  /* Load client keys and descriptor cookies, if available. */
  if (tor_snprintf(cfname, sizeof(cfname), "%s"PATH_SEPARATOR"client_keys",
                   s->directory)<0) {
    log_warn(LD_CONFIG, "Directory name too long to store client keys "
             "file: \"%s\".", s->directory);
    goto err;
  }
  client_keys_str = read_file_to_str(cfname, RFTS_IGNORE_MISSING, NULL);
  if (client_keys_str) {
    if (rend_parse_client_keys(parsed_clients, client_keys_str) < 0) {
      log_warn(LD_CONFIG, "Previously stored client_keys file could not "
               "be parsed.");
      goto err;
    } else {
      log_info(LD_CONFIG, "Parsed %d previously stored client entries.",
               strmap_size(parsed_clients));
    }
  }

  /* Prepare client_keys and hostname files. */
  if (!(cfile = start_writing_to_stdio_file(cfname,
                                            OPEN_FLAGS_REPLACE | O_TEXT,
                                            0600, &open_cfile))) {
    log_warn(LD_CONFIG, "Could not open client_keys file %s",
             escaped(cfname));
    goto err;
  }

  if (!(hfile = start_writing_to_stdio_file(hfname,
                                            OPEN_FLAGS_REPLACE | O_TEXT,
                                            0600, &open_hfile))) {
    log_warn(LD_CONFIG, "Could not open hostname file %s", escaped(hfname));
    goto err;
  }

  /* Either use loaded keys for configured clients or generate new
   * ones if a client is new. */
  SMARTLIST_FOREACH_BEGIN(s->clients, rend_authorized_client_t *, client) {
    rend_authorized_client_t *parsed =
      strmap_get(parsed_clients, client->client_name);
    int written;
    size_t len;
    /* Copy descriptor cookie from parsed entry or create new one. */
    if (parsed) {
      memcpy(client->descriptor_cookie, parsed->descriptor_cookie,
             REND_DESC_COOKIE_LEN);
    } else {
      crypto_rand(client->descriptor_cookie, REND_DESC_COOKIE_LEN);
    }
    if (base64_encode(desc_cook_out, 3*REND_DESC_COOKIE_LEN_BASE64+1,
                      client->descriptor_cookie,
                      REND_DESC_COOKIE_LEN) < 0) {
      log_warn(LD_BUG, "Could not base64-encode descriptor cookie.");
      goto err;
    }
    /* Copy client key from parsed entry or create new one if required. */
    if (parsed && parsed->client_key) {
      client->client_key = crypto_pk_dup_key(parsed->client_key);
    } else if (s->auth_type == REND_STEALTH_AUTH) {
      /* Create private key for client. */
      crypto_pk_t *prkey = NULL;
      if (!(prkey = crypto_pk_new())) {
        log_warn(LD_BUG,"Error constructing client key");
        goto err;
      }
      if (crypto_pk_generate_key(prkey)) {
        log_warn(LD_BUG,"Error generating client key");
        crypto_pk_free(prkey);
        goto err;
      }
      if (crypto_pk_check_key(prkey) <= 0) {
        log_warn(LD_BUG,"Generated client key seems invalid");
        crypto_pk_free(prkey);
        goto err;
      }
      client->client_key = prkey;
    }
    /* Add entry to client_keys file. */
    desc_cook_out[strlen(desc_cook_out)-1] = '\0'; /* Remove newline. */
    written = tor_snprintf(buf, sizeof(buf),
                           "client-name %s\ndescriptor-cookie %s\n",
                           client->client_name, desc_cook_out);
    if (written < 0) {
      log_warn(LD_BUG, "Could not write client entry.");
      goto err;
    }
    if (client->client_key) {
      char *client_key_out = NULL;
      if (crypto_pk_write_private_key_to_string(client->client_key,
                                                &client_key_out, &len) != 0) {
        log_warn(LD_BUG, "Internal error: "
                 "crypto_pk_write_private_key_to_string() failed.");
        goto err;
      }
      if (rend_get_service_id(client->client_key, service_id)<0) {
        log_warn(LD_BUG, "Internal error: couldn't encode service ID.");
        /*
         * len is string length, not buffer length, but last byte is NUL
         * anyway.
         */
        memset(client_key_out, 0, len);
        tor_free(client_key_out);
        goto err;
      }
      written = tor_snprintf(buf + written, sizeof(buf) - written,
                             "client-key\n%s", client_key_out);
      memset(client_key_out, 0, len);
      tor_free(client_key_out);
      if (written < 0) {
        log_warn(LD_BUG, "Could not write client entry.");
        goto err;
      }
    }

    if (fputs(buf, cfile) < 0) {
      log_warn(LD_FS, "Could not append client entry to file: %s",
               strerror(errno));
      goto err;
    }

    /* Add line to hostname file. */
    if (s->auth_type == REND_BASIC_AUTH) {
      /* Remove == signs (newline has been removed above). */
      desc_cook_out[strlen(desc_cook_out)-2] = '\0';
      tor_snprintf(buf, sizeof(buf),"%s.onion %s # client: %s\n",
                   s->service_id, desc_cook_out, client->client_name);
    } else {
      memcpy(extended_desc_cookie, client->descriptor_cookie,
             REND_DESC_COOKIE_LEN);
      extended_desc_cookie[REND_DESC_COOKIE_LEN] =
        ((int)s->auth_type - 1) << 4;
      if (base64_encode(desc_cook_out, 3*REND_DESC_COOKIE_LEN_BASE64+1,
                        extended_desc_cookie,
                        REND_DESC_COOKIE_LEN+1) < 0) {
        log_warn(LD_BUG, "Could not base64-encode descriptor cookie.");
        goto err;
      }
      desc_cook_out[strlen(desc_cook_out)-3] = '\0'; /* Remove A= and
                                                        newline. */
      tor_snprintf(buf, sizeof(buf),"%s.onion %s # client: %s\n",
                   service_id, desc_cook_out, client->client_name);
    }

    if (fputs(buf, hfile)<0) {
      log_warn(LD_FS, "Could not append host entry to file: %s",
               strerror(errno));
      goto err;
    }
  } SMARTLIST_FOREACH_END(client);

  finish_writing_to_file(open_cfile);
  finish_writing_to_file(open_hfile);

  goto done;
 err:
  r = -1;
  if (open_cfile)
    abort_writing_to_file(open_cfile);
  if (open_hfile)
    abort_writing_to_file(open_hfile);
 done:
  if (client_keys_str) {
    tor_strclear(client_keys_str);
    tor_free(client_keys_str);
  }
  strmap_free(parsed_clients, rend_authorized_client_strmap_item_free);

  memset(cfname, 0, sizeof(cfname));

  /* Clear stack buffers that held key-derived material. */
  memset(buf, 0, sizeof(buf));
  memset(desc_cook_out, 0, sizeof(desc_cook_out));
  memset(service_id, 0, sizeof(service_id));
  memset(extended_desc_cookie, 0, sizeof(extended_desc_cookie));

  return r;
}

/** Return the service whose public key has a digest of <b>digest</b>, or
 * NULL if no such service exists.
 */
static rend_service_t *
rend_service_get_by_pk_digest(const char* digest)
{
  SMARTLIST_FOREACH(rend_service_list, rend_service_t*, s,
                    if (tor_memeq(s->pk_digest,digest,DIGEST_LEN))
                        return s);
  return NULL;
}

/** Return 1 if any virtual port in <b>service</b> wants a circuit
 * to have good uptime. Else return 0.
 */
static int
rend_service_requires_uptime(rend_service_t *service)
{
  int i;
  rend_service_port_config_t *p;

  for (i=0; i < smartlist_len(service->ports); ++i) {
    p = smartlist_get(service->ports, i);
    if (smartlist_string_num_isin(get_options()->LongLivedPorts,
                                  p->virtual_port))
      return 1;
  }
  return 0;
}

/** Check client authorization of a given <b>descriptor_cookie</b> for
 * <b>service</b>. Return 1 for success and 0 for failure. */
static int
rend_check_authorization(rend_service_t *service,
                         const char *descriptor_cookie)
{
  rend_authorized_client_t *auth_client = NULL;
  tor_assert(service);
  tor_assert(descriptor_cookie);
  if (!service->clients) {
    log_warn(LD_BUG, "Can't check authorization for a service that has no "
                     "authorized clients configured.");
    return 0;
  }

  /* Look up client authorization by descriptor cookie. */
  SMARTLIST_FOREACH(service->clients, rend_authorized_client_t *, client, {
    if (tor_memeq(client->descriptor_cookie, descriptor_cookie,
                REND_DESC_COOKIE_LEN)) {
      auth_client = client;
      break;
    }
  });
  if (!auth_client) {
    char descriptor_cookie_base64[3*REND_DESC_COOKIE_LEN_BASE64];
    base64_encode(descriptor_cookie_base64, sizeof(descriptor_cookie_base64),
                  descriptor_cookie, REND_DESC_COOKIE_LEN);
    log_info(LD_REND, "No authorization found for descriptor cookie '%s'! "
                      "Dropping cell!",
             descriptor_cookie_base64);
    return 0;
  }

  /* Allow the request. */
  log_debug(LD_REND, "Client %s authorized for service %s.",
            auth_client->client_name, service->service_id);
  return 1;
}

/** Called when <b>intro</b> will soon be removed from
 * <b>service</b>'s list of intro points. */
static void
rend_service_note_removing_intro_point(rend_service_t *service,
                                       rend_intro_point_t *intro)
{
  time_t now = time(NULL);

  /* Don't process an intro point twice here. */
  if (intro->rend_service_note_removing_intro_point_called) {
    return;
  } else {
    intro->rend_service_note_removing_intro_point_called = 1;
  }

  /* Update service->n_intro_points_wanted based on how long intro
   * lasted and how many introductions it handled. */
  if (intro->time_published == -1) {
    /* This intro point was never used.  Don't change
     * n_intro_points_wanted. */
  } else {
    /* We want to increase the number of introduction points service
     * operates if intro was heavily used, or decrease the number of
     * intro points if intro was lightly used.
     *
     * We consider an intro point's target 'usage' to be
     * INTRO_POINT_LIFETIME_INTRODUCTIONS introductions in
     * INTRO_POINT_LIFETIME_MIN_SECONDS seconds.  To calculate intro's
     * fraction of target usage, we divide the fraction of
     * _LIFETIME_INTRODUCTIONS introductions that it has handled by
     * the fraction of _LIFETIME_MIN_SECONDS for which it existed.
     *
     * Then we multiply that fraction of desired usage by a fudge
     * factor of 1.5, to decide how many new introduction points
     * should ideally replace intro (which is now closed or soon to be
     * closed).  In theory, assuming that introduction load is
     * distributed equally across all intro points and ignoring the
     * fact that different intro points are established and closed at
     * different times, that number of intro points should bring all
     * of our intro points exactly to our target usage.
     *
     * Then we clamp that number to a number of intro points we might
     * be willing to replace this intro point with and turn it into an
     * integer. then we clamp it again to the number of new intro
     * points we could establish now, then we adjust
     * service->n_intro_points_wanted and let rend_services_introduce
     * create the new intro points we want (if any).
     */
    const double intro_point_usage =
      intro_point_accepted_intro_count(intro) /
      (double)(now - intro->time_published);
    const double intro_point_target_usage =
      INTRO_POINT_LIFETIME_INTRODUCTIONS /
      (double)INTRO_POINT_LIFETIME_MIN_SECONDS;
    const double fractional_n_intro_points_wanted_to_replace_this_one =
      (1.5 * (intro_point_usage / intro_point_target_usage));
    unsigned int n_intro_points_wanted_to_replace_this_one;
    unsigned int n_intro_points_wanted_now;
    unsigned int n_intro_points_really_wanted_now;
    int n_intro_points_really_replacing_this_one;

    if (fractional_n_intro_points_wanted_to_replace_this_one >
        NUM_INTRO_POINTS_MAX) {
      n_intro_points_wanted_to_replace_this_one = NUM_INTRO_POINTS_MAX;
    } else if (fractional_n_intro_points_wanted_to_replace_this_one < 0) {
      n_intro_points_wanted_to_replace_this_one = 0;
    } else {
      n_intro_points_wanted_to_replace_this_one = (unsigned)
        fractional_n_intro_points_wanted_to_replace_this_one;
    }

    n_intro_points_wanted_now =
      service->n_intro_points_wanted +
      n_intro_points_wanted_to_replace_this_one - 1;

    if (n_intro_points_wanted_now < NUM_INTRO_POINTS_DEFAULT) {
      /* XXXX This should be NUM_INTRO_POINTS_MIN instead.  Perhaps
       * another use of NUM_INTRO_POINTS_DEFAULT should be, too. */
      n_intro_points_really_wanted_now = NUM_INTRO_POINTS_DEFAULT;
    } else if (n_intro_points_wanted_now > NUM_INTRO_POINTS_MAX) {
      n_intro_points_really_wanted_now = NUM_INTRO_POINTS_MAX;
    } else {
      n_intro_points_really_wanted_now = n_intro_points_wanted_now;
    }

    n_intro_points_really_replacing_this_one =
      n_intro_points_really_wanted_now - service->n_intro_points_wanted + 1;

    log_info(LD_REND, "Replacing closing intro point for service %s "
             "with %d new intro points (wanted %g replacements); "
             "service will now try to have %u intro points",
             rend_service_describe_for_log(service),
             n_intro_points_really_replacing_this_one,
             fractional_n_intro_points_wanted_to_replace_this_one,
             n_intro_points_really_wanted_now);

    service->n_intro_points_wanted = n_intro_points_really_wanted_now;
  }
}

/******
 * Handle cells
 ******/

/** Respond to an INTRODUCE2 cell by launching a circuit to the chosen
 * rendezvous point.
 */
int
rend_service_introduce(origin_circuit_t *circuit, const uint8_t *request,
                       size_t request_len)
{
  /* Global status stuff */
  int status = 0, result;
  const or_options_t *options = get_options();
  char *err_msg = NULL;
  const char *stage_descr = NULL;
  int reason = END_CIRC_REASON_TORPROTOCOL;
  /* Service/circuit/key stuff we can learn before parsing */
  char serviceid[REND_SERVICE_ID_LEN_BASE32+1];
  rend_service_t *service = NULL;
  rend_intro_point_t *intro_point = NULL;
  crypto_pk_t *intro_key = NULL;
  /* Parsed cell */
  rend_intro_cell_t *parsed_req = NULL;
  /* Rendezvous point */
  extend_info_t *rp = NULL;
  /*
   * We need to look up and construct the extend_info_t for v0 and v1,
   * but all the info is in the cell and it's constructed by the parser
   * for v2 and v3, so freeing it would be a double-free.  Use this to
   * keep track of whether we should free it.
   */
  uint8_t need_rp_free = 0;
  /* XXX not handled yet */
  char buf[RELAY_PAYLOAD_SIZE];
  char keys[DIGEST_LEN+CPATH_KEY_MATERIAL_LEN]; /* Holds KH, Df, Db, Kf, Kb */
  int i;
  crypto_dh_t *dh = NULL;
  origin_circuit_t *launched = NULL;
  crypt_path_t *cpath = NULL;
  char hexcookie[9];
  int circ_needs_uptime;
  char intro_key_digest[DIGEST_LEN];
  size_t auth_len = 0;
  char auth_data[REND_DESC_COOKIE_LEN];
  time_t now = time(NULL);
  char diffie_hellman_hash[DIGEST_LEN];
  time_t elapsed;
  int replay;

  /* Do some initial validation and logging before we parse the cell */
  if (circuit->base_.purpose != CIRCUIT_PURPOSE_S_INTRO) {
    log_warn(LD_PROTOCOL,
             "Got an INTRODUCE2 over a non-introduction circuit %d.",
             circuit->base_.n_circ_id);
    goto err;
  }

#ifndef NON_ANONYMOUS_MODE_ENABLED
  tor_assert(!(circuit->build_state->onehop_tunnel));
#endif
  tor_assert(circuit->rend_data);

  /* We'll use this in a bazillion log messages */
  base32_encode(serviceid, REND_SERVICE_ID_LEN_BASE32+1,
                circuit->rend_data->rend_pk_digest, REND_SERVICE_ID_LEN);

  /* look up service depending on circuit. */
  service =
    rend_service_get_by_pk_digest(circuit->rend_data->rend_pk_digest);
  if (!service) {
    log_warn(LD_BUG,
             "Internal error: Got an INTRODUCE2 cell on an intro "
             "circ for an unrecognized service %s.",
             escaped(serviceid));
    goto err;
  }

  intro_point = find_intro_point(circuit);
  if (intro_point == NULL) {
    log_warn(LD_BUG,
             "Internal error: Got an INTRODUCE2 cell on an "
             "intro circ (for service %s) with no corresponding "
             "rend_intro_point_t.",
             escaped(serviceid));
    goto err;
  }

  log_info(LD_REND, "Received INTRODUCE2 cell for service %s on circ %d.",
           escaped(serviceid), circuit->base_.n_circ_id);

  /* use intro key instead of service key. */
  intro_key = circuit->intro_key;

  tor_free(err_msg);
  stage_descr = NULL;

  stage_descr = "early parsing";
  /* Early parsing pass (get pk, ciphertext); type 2 is INTRODUCE2 */
  parsed_req =
    rend_service_begin_parse_intro(request, request_len, 2, &err_msg);
  if (!parsed_req) {
    goto log_error;
  } else if (err_msg) {
    log_info(LD_REND, "%s on circ %d.", err_msg, circuit->base_.n_circ_id);
    tor_free(err_msg);
  }

  stage_descr = "early validation";
  /* Early validation of pk/ciphertext part */
  result = rend_service_validate_intro_early(parsed_req, &err_msg);
  if (result < 0) {
    goto log_error;
  } else if (err_msg) {
    log_info(LD_REND, "%s on circ %d.", err_msg, circuit->base_.n_circ_id);
    tor_free(err_msg);
  }

  /* make sure service replay caches are present */
  if (!service->accepted_intro_dh_parts) {
    service->accepted_intro_dh_parts =
      replaycache_new(REND_REPLAY_TIME_INTERVAL,
                      REND_REPLAY_TIME_INTERVAL);
  }

  if (!intro_point->accepted_intro_rsa_parts) {
    intro_point->accepted_intro_rsa_parts = replaycache_new(0, 0);
  }

  /* check for replay of PK-encrypted portion. */
  replay = replaycache_add_test_and_elapsed(
    intro_point->accepted_intro_rsa_parts,
    parsed_req->ciphertext, (int)parsed_req->ciphertext_len,
    &elapsed);

  if (replay) {
    log_warn(LD_REND,
             "Possible replay detected! We received an "
             "INTRODUCE2 cell with same PK-encrypted part %d "
             "seconds ago.  Dropping cell.",
             (int)elapsed);
    goto err;
  }

  stage_descr = "decryption";
  /* Now try to decrypt it */
  result = rend_service_decrypt_intro(parsed_req, intro_key, &err_msg);
  if (result < 0) {
    goto log_error;
  } else if (err_msg) {
    log_info(LD_REND, "%s on circ %d.", err_msg, circuit->base_.n_circ_id);
    tor_free(err_msg);
  }

  stage_descr = "late parsing";
  /* Parse the plaintext */
  result = rend_service_parse_intro_plaintext(parsed_req, &err_msg);
  if (result < 0) {
    goto log_error;
  } else if (err_msg) {
    log_info(LD_REND, "%s on circ %d.", err_msg, circuit->base_.n_circ_id);
    tor_free(err_msg);
  }

  stage_descr = "late validation";
  /* Validate the parsed plaintext parts */
  result = rend_service_validate_intro_late(parsed_req, &err_msg);
  if (result < 0) {
    goto log_error;
  } else if (err_msg) {
    log_info(LD_REND, "%s on circ %d.", err_msg, circuit->base_.n_circ_id);
    tor_free(err_msg);
  }
  stage_descr = NULL;

  /* Increment INTRODUCE2 counter */
  ++(intro_point->accepted_introduce2_count);

  /* Find the rendezvous point */
  rp = find_rp_for_intro(parsed_req, &need_rp_free, &err_msg);
  if (!rp)
    goto log_error;

  /* Check if we'd refuse to talk to this router */
  if (options->StrictNodes &&
      routerset_contains_extendinfo(options->ExcludeNodes, rp)) {
    log_warn(LD_REND, "Client asked to rendezvous at a relay that we "
             "exclude, and StrictNodes is set. Refusing service.");
    reason = END_CIRC_REASON_INTERNAL; /* XXX might leak why we refused */
    goto err;
  }

  base16_encode(hexcookie, 9, (const char *)(parsed_req->rc), 4);

  /* Check whether there is a past request with the same Diffie-Hellman,
   * part 1. */
  replay = replaycache_add_test_and_elapsed(
      service->accepted_intro_dh_parts,
      parsed_req->dh, DH_KEY_LEN,
      &elapsed);

  if (replay) {
    /* A Tor client will send a new INTRODUCE1 cell with the same rend
     * cookie and DH public key as its previous one if its intro circ
     * times out while in state CIRCUIT_PURPOSE_C_INTRODUCE_ACK_WAIT .
     * If we received the first INTRODUCE1 cell (the intro-point relay
     * converts it into an INTRODUCE2 cell), we are already trying to
     * connect to that rend point (and may have already succeeded);
     * drop this cell. */
    log_info(LD_REND, "We received an "
             "INTRODUCE2 cell with same first part of "
             "Diffie-Hellman handshake %d seconds ago. Dropping "
             "cell.",
             (int) elapsed);
    goto err;
  }

  /* If the service performs client authorization, check included auth data. */
  if (service->clients) {
    if (auth_len > 0) {
      if (rend_check_authorization(service, auth_data)) {
        log_info(LD_REND, "Authorization data in INTRODUCE2 cell are valid.");
      } else {
        log_info(LD_REND, "The authorization data that are contained in "
                 "the INTRODUCE2 cell are invalid. Dropping cell.");
        reason = END_CIRC_REASON_CONNECTFAILED;
        goto err;
      }
    } else {
      log_info(LD_REND, "INTRODUCE2 cell does not contain authentication "
               "data, but we require client authorization. Dropping cell.");
      reason = END_CIRC_REASON_CONNECTFAILED;
      goto err;
    }
  }

  /* Try DH handshake... */
  dh = crypto_dh_new(DH_TYPE_REND);
  if (!dh || crypto_dh_generate_public(dh)<0) {
    log_warn(LD_BUG,"Internal error: couldn't build DH state "
             "or generate public key.");
    reason = END_CIRC_REASON_INTERNAL;
    goto err;
  }
  if (crypto_dh_compute_secret(LOG_PROTOCOL_WARN, dh,
                               (char *)(parsed_req->dh),
                               DH_KEY_LEN, keys,
                               DIGEST_LEN+CPATH_KEY_MATERIAL_LEN)<0) {
    log_warn(LD_BUG, "Internal error: couldn't complete DH handshake");
    reason = END_CIRC_REASON_INTERNAL;
    goto err;
  }

  circ_needs_uptime = rend_service_requires_uptime(service);

  /* help predict this next time */
  rep_hist_note_used_internal(now, circ_needs_uptime, 1);

  /* Launch a circuit to alice's chosen rendezvous point.
   */
  for (i=0;i<MAX_REND_FAILURES;i++) {
    int flags = CIRCLAUNCH_NEED_CAPACITY | CIRCLAUNCH_IS_INTERNAL;
    if (circ_needs_uptime) flags |= CIRCLAUNCH_NEED_UPTIME;
    launched = circuit_launch_by_extend_info(
                        CIRCUIT_PURPOSE_S_CONNECT_REND, rp, flags);

    if (launched)
      break;
  }
  if (!launched) { /* give up */
    log_warn(LD_REND, "Giving up launching first hop of circuit to rendezvous "
             "point %s for service %s.",
             safe_str_client(extend_info_describe(rp)),
             serviceid);
    reason = END_CIRC_REASON_CONNECTFAILED;
    goto err;
  }
  log_info(LD_REND,
           "Accepted intro; launching circuit to %s "
           "(cookie %s) for service %s.",
           safe_str_client(extend_info_describe(rp)),
           hexcookie, serviceid);
  tor_assert(launched->build_state);
  /* Fill in the circuit's state. */
  launched->rend_data = tor_malloc_zero(sizeof(rend_data_t));
  memcpy(launched->rend_data->rend_pk_digest,
         circuit->rend_data->rend_pk_digest,
         DIGEST_LEN);
  memcpy(launched->rend_data->rend_cookie, parsed_req->rc, REND_COOKIE_LEN);
  strlcpy(launched->rend_data->onion_address, service->service_id,
          sizeof(launched->rend_data->onion_address));

  launched->build_state->service_pending_final_cpath_ref =
    tor_malloc_zero(sizeof(crypt_path_reference_t));
  launched->build_state->service_pending_final_cpath_ref->refcount = 1;

  launched->build_state->service_pending_final_cpath_ref->cpath = cpath =
    tor_malloc_zero(sizeof(crypt_path_t));
  cpath->magic = CRYPT_PATH_MAGIC;
  launched->build_state->expiry_time = now + MAX_REND_TIMEOUT;

  cpath->dh_handshake_state = dh;
  dh = NULL;
  if (circuit_init_cpath_crypto(cpath,keys+DIGEST_LEN,1)<0)
    goto err;
  memcpy(cpath->handshake_digest, keys, DIGEST_LEN);

<<<<<<< HEAD
  goto done;

 log_error:
  if (!err_msg) {
    if (stage_descr) {
      tor_asprintf(&err_msg,
                   "unknown %s error for INTRODUCE2", stage_descr);
    } else {
      err_msg = tor_strdup("unknown error for INTRODUCE2");
    }
  }

  log_warn(LD_REND, "%s on circ %d", err_msg, circuit->base_.n_circ_id);
 err:
  status = -1;
=======
  memwipe(keys, 0, sizeof(keys));
  return 0;
 err:
  memwipe(keys, 0, sizeof(keys));
>>>>>>> 9ad4776e
  if (dh) crypto_dh_free(dh);
  if (launched) {
    circuit_mark_for_close(TO_CIRCUIT(launched), reason);
  }
  tor_free(err_msg);

 done:
  memset(keys, 0, sizeof(keys));
  memset(buf, 0, sizeof(buf));
  memset(serviceid, 0, sizeof(serviceid));
  memset(hexcookie, 0, sizeof(hexcookie));
  memset(intro_key_digest, 0, sizeof(intro_key_digest));
  memset(auth_data, 0, sizeof(auth_data));
  memset(diffie_hellman_hash, 0, sizeof(diffie_hellman_hash));

  /* Free the parsed cell */
  if (parsed_req) {
    rend_service_free_intro(parsed_req);
    parsed_req = NULL;
  }

  /* Free rp if we must */
  if (need_rp_free) extend_info_free(rp);

  return status;
}

/** Given a parsed and decrypted INTRODUCE2, find the rendezvous point or
 * return NULL and an error string if we can't.
 */

static extend_info_t *
find_rp_for_intro(const rend_intro_cell_t *intro,
                  uint8_t *need_free_out, char **err_msg_out)
{
  extend_info_t *rp = NULL;
  char *err_msg = NULL;
  const char *rp_nickname = NULL;
  const node_t *node = NULL;
  uint8_t need_free = 0;

  if (!intro || !need_free_out) {
    if (err_msg_out)
      err_msg = tor_strdup("Bad parameters to find_rp_for_intro()");

    goto err;
  }

  if (intro->version == 0 || intro->version == 1) {
    if (intro->version == 1) rp_nickname = (const char *)(intro->u.v1.rp);
    else rp_nickname = (const char *)(intro->u.v0.rp);

    node = node_get_by_nickname(rp_nickname, 0);
    if (!node) {
      if (err_msg_out) {
        tor_asprintf(&err_msg,
                     "Couldn't find router %s named in INTRODUCE2 cell",
                     escaped_safe_str_client(rp_nickname));
      }

      goto err;
    }

    rp = extend_info_from_node(node, 0);
    if (!rp) {
      if (err_msg_out) {
        tor_asprintf(&err_msg,
                     "Could build extend_info_t for router %s named "
                     "in INTRODUCE2 cell",
                     escaped_safe_str_client(rp_nickname));
      }

      goto err;
    } else {
      need_free = 1;
    }
  } else if (intro->version == 2) {
    rp = intro->u.v2.extend_info;
  } else if (intro->version == 3) {
    rp = intro->u.v3.extend_info;
  } else {
    if (err_msg_out) {
      tor_asprintf(&err_msg,
                   "Unknown version %d in INTRODUCE2 cell",
                   (int)(intro->version));
    }

    goto err;
  }

  goto done;

 err:
  if (err_msg_out) *err_msg_out = err_msg;
  else tor_free(err_msg);

 done:
  if (rp && need_free_out) *need_free_out = need_free;

  return rp;
}

/** Remove unnecessary parts from a rend_intro_cell_t - the ciphertext if
 * already decrypted, the plaintext too if already parsed
 */

void
rend_service_compact_intro(rend_intro_cell_t *request)
{
  if (!request) return;

  if ((request->plaintext && request->plaintext_len > 0) ||
       request->parsed) {
    tor_free(request->ciphertext);
    request->ciphertext_len = 0;
  }

  if (request->parsed) {
    tor_free(request->plaintext);
    request->plaintext_len = 0;
  }
}

/** Free a parsed INTRODUCE1 or INTRODUCE2 cell that was allocated by
 * rend_service_parse_intro().
 */
void
rend_service_free_intro(rend_intro_cell_t *request)
{
  if (!request) {
    log_info(LD_BUG, "rend_service_free_intro() called with NULL request!");
    return;
  }

  /* Free ciphertext */
  tor_free(request->ciphertext);
  request->ciphertext_len = 0;

  /* Have plaintext? */
  if (request->plaintext) {
    /* Zero it out just to be safe */
    memset(request->plaintext, 0, request->plaintext_len);
    tor_free(request->plaintext);
    request->plaintext_len = 0;
  }

  /* Have parsed plaintext? */
  if (request->parsed) {
    switch (request->version) {
      case 0:
      case 1:
        /*
         * Nothing more to do; these formats have no further pointers
         * in them.
         */
        break;
      case 2:
        extend_info_free(request->u.v2.extend_info);
        request->u.v2.extend_info = NULL;
        break;
      case 3:
        if (request->u.v3.auth_data) {
          memset(request->u.v3.auth_data, 0, request->u.v3.auth_len);
          tor_free(request->u.v3.auth_data);
        }

        extend_info_free(request->u.v3.extend_info);
        request->u.v3.extend_info = NULL;
        break;
      default:
        log_info(LD_BUG,
                 "rend_service_free_intro() saw unknown protocol "
                 "version %d.",
                 request->version);
    }
  }

  /* Zero it out to make sure sensitive stuff doesn't hang around in memory */
  memset(request, 0, sizeof(*request));

  tor_free(request);
}

/** Parse an INTRODUCE1 or INTRODUCE2 cell into a newly allocated
 * rend_intro_cell_t structure.  Free it with rend_service_free_intro()
 * when finished.  The type parameter should be 1 or 2 to indicate whether
 * this is INTRODUCE1 or INTRODUCE2.  This parses only the non-encrypted
 * parts; after this, call rend_service_decrypt_intro() with a key, then
 * rend_service_parse_intro_plaintext() to finish parsing.  The optional
 * err_msg_out parameter is set to a string suitable for log output
 * if parsing fails.  This function does some validation, but only
 * that which depends solely on the contents of the cell and the
 * key; it can be unit-tested.  Further validation is done in
 * rend_service_validate_intro().
 */

rend_intro_cell_t *
rend_service_begin_parse_intro(const uint8_t *request,
                               size_t request_len,
                               uint8_t type,
                               char **err_msg_out)
{
  rend_intro_cell_t *rv = NULL;
  char *err_msg = NULL;

  if (!request || request_len <= 0) goto err;
  if (!(type == 1 || type == 2)) goto err;

  /* First, check that the cell is long enough to be a sensible INTRODUCE */

  /* min key length plus digest length plus nickname length */
  if (request_len <
        (DIGEST_LEN + REND_COOKIE_LEN + (MAX_NICKNAME_LEN + 1) +
         DH_KEY_LEN + 42)) {
    if (err_msg_out) {
      tor_asprintf(&err_msg,
                   "got a truncated INTRODUCE%d cell",
                   (int)type);
    }
    goto err;
  }

  /* Allocate a new parsed cell structure */
  rv = tor_malloc_zero(sizeof(*rv));

  /* Set the type */
  rv->type = type;

  /* Copy in the ID */
  memcpy(rv->pk, request, DIGEST_LEN);

  /* Copy in the ciphertext */
  rv->ciphertext = tor_malloc(request_len - DIGEST_LEN);
  memcpy(rv->ciphertext, request + DIGEST_LEN, request_len - DIGEST_LEN);
  rv->ciphertext_len = request_len - DIGEST_LEN;

  goto done;

 err:
  if (rv) rend_service_free_intro(rv);
  rv = NULL;
  if (err_msg_out && !err_msg) {
    tor_asprintf(&err_msg,
                 "unknown INTRODUCE%d error",
                 (int)type);
  }

 done:
  if (err_msg_out) *err_msg_out = err_msg;
  else tor_free(err_msg);

  return rv;
}

/** Parse the version-specific parts of a v0 or v1 INTRODUCE1 or INTRODUCE2
 * cell
 */

static ssize_t
rend_service_parse_intro_for_v0_or_v1(
    rend_intro_cell_t *intro,
    const uint8_t *buf,
    size_t plaintext_len,
    char **err_msg_out)
{
  const char *rp_nickname, *endptr;
  size_t nickname_field_len, ver_specific_len;

  if (intro->version == 1) {
    ver_specific_len = MAX_HEX_NICKNAME_LEN + 2;
    rp_nickname = ((const char *)buf) + 1;
    nickname_field_len = MAX_HEX_NICKNAME_LEN + 1;
  } else if (intro->version == 0) {
    ver_specific_len = MAX_NICKNAME_LEN + 1;
    rp_nickname = (const char *)buf;
    nickname_field_len = MAX_NICKNAME_LEN + 1;
  } else {
    if (err_msg_out)
      tor_asprintf(err_msg_out,
                   "rend_service_parse_intro_for_v0_or_v1() called with "
                   "bad version %d on INTRODUCE%d cell (this is a bug)",
                   intro->version,
                   (int)(intro->type));
    goto err;
  }

  if (plaintext_len < ver_specific_len) {
    if (err_msg_out)
      tor_asprintf(err_msg_out,
                   "short plaintext of encrypted part in v1 INTRODUCE%d "
                   "cell (%lu bytes, needed %lu)",
                   (int)(intro->type),
                   (unsigned long)plaintext_len,
                   (unsigned long)ver_specific_len);
    goto err;
  }

  endptr = memchr(rp_nickname, 0, nickname_field_len);
  if (!endptr || endptr == rp_nickname) {
    if (err_msg_out) {
      tor_asprintf(err_msg_out,
                   "couldn't find a nul-padded nickname in "
                   "INTRODUCE%d cell",
                   (int)(intro->type));
    }
    goto err;
  }

  if ((intro->version == 0 &&
       !is_legal_nickname(rp_nickname)) ||
      (intro->version == 1 &&
       !is_legal_nickname_or_hexdigest(rp_nickname))) {
    if (err_msg_out) {
      tor_asprintf(err_msg_out,
                   "bad nickname in INTRODUCE%d cell",
                   (int)(intro->type));
    }
    goto err;
  }

  if (intro->version == 1) {
    memcpy(intro->u.v1.rp, rp_nickname, endptr - rp_nickname + 1);
  } else {
    memcpy(intro->u.v0.rp, rp_nickname, endptr - rp_nickname + 1);
  }

  return ver_specific_len;

 err:
  return -1;
}

/** Parse the version-specific parts of a v2 INTRODUCE1 or INTRODUCE2 cell
 */

static ssize_t
rend_service_parse_intro_for_v2(
    rend_intro_cell_t *intro,
    const uint8_t *buf,
    size_t plaintext_len,
    char **err_msg_out)
{
  unsigned int klen;
  extend_info_t *extend_info = NULL;
  ssize_t ver_specific_len;

  /*
   * We accept version 3 too so that the v3 parser can call this with
   * and adjusted buffer for the latter part of a v3 cell, which is
   * identical to a v2 cell.
   */
  if (!(intro->version == 2 ||
        intro->version == 3)) {
    if (err_msg_out)
      tor_asprintf(err_msg_out,
                   "rend_service_parse_intro_for_v2() called with "
                   "bad version %d on INTRODUCE%d cell (this is a bug)",
                   intro->version,
                   (int)(intro->type));
    goto err;
  }

  /* 7 == version, IP and port, DIGEST_LEN == id, 2 == key length */
  if (plaintext_len < 7 + DIGEST_LEN + 2) {
    if (err_msg_out) {
      tor_asprintf(err_msg_out,
                   "truncated plaintext of encrypted parted of "
                   "version %d INTRODUCE%d cell",
                   intro->version,
                   (int)(intro->type));
    }

    goto err;
  }

  extend_info = tor_malloc_zero(sizeof(extend_info_t));
  tor_addr_from_ipv4n(&extend_info->addr, get_uint32(buf + 1));
  extend_info->port = ntohs(get_uint16(buf + 5));
  memcpy(extend_info->identity_digest, buf + 7, DIGEST_LEN);
  extend_info->nickname[0] = '$';
  base16_encode(extend_info->nickname + 1, sizeof(extend_info->nickname) - 1,
                extend_info->identity_digest, DIGEST_LEN);
  klen = ntohs(get_uint16(buf + 7 + DIGEST_LEN));

  /* 7 == version, IP and port, DIGEST_LEN == id, 2 == key length */
  if (plaintext_len < 7 + DIGEST_LEN + 2 + klen) {
    if (err_msg_out) {
      tor_asprintf(err_msg_out,
                   "truncated plaintext of encrypted parted of "
                   "version %d INTRODUCE%d cell",
                   intro->version,
                   (int)(intro->type));
    }

    goto err;
  }

  extend_info->onion_key =
    crypto_pk_asn1_decode((const char *)(buf + 7 + DIGEST_LEN + 2), klen);
  if (!extend_info->onion_key) {
    if (err_msg_out) {
      tor_asprintf(err_msg_out,
                   "error decoding onion key in version %d "
                   "INTRODUCE%d cell",
                   intro->version,
                   (intro->type));
    }

    goto err;
  }

  ver_specific_len = 7+DIGEST_LEN+2+klen;

  if (intro->version == 2) intro->u.v2.extend_info = extend_info;
  else intro->u.v3.extend_info = extend_info;

  return ver_specific_len;

 err:
  extend_info_free(extend_info);

  return -1;
}

/** Parse the version-specific parts of a v3 INTRODUCE1 or INTRODUCE2 cell
 */

static ssize_t
rend_service_parse_intro_for_v3(
    rend_intro_cell_t *intro,
    const uint8_t *buf,
    size_t plaintext_len,
    char **err_msg_out)
{
  ssize_t adjust, v2_ver_specific_len, ts_offset;

  /* This should only be called on v3 cells */
  if (intro->version != 3) {
    if (err_msg_out)
      tor_asprintf(err_msg_out,
                   "rend_service_parse_intro_for_v3() called with "
                   "bad version %d on INTRODUCE%d cell (this is a bug)",
                   intro->version,
                   (int)(intro->type));
    goto err;
  }

  /*
   * Check that we have at least enough to get auth_len:
   *
   * 1 octet for version, 1 for auth_type, 2 for auth_len
   */
  if (plaintext_len < 4) {
    if (err_msg_out) {
      tor_asprintf(err_msg_out,
                   "truncated plaintext of encrypted parted of "
                   "version %d INTRODUCE%d cell",
                   intro->version,
                   (int)(intro->type));
    }

    goto err;
  }

  /*
   * The rend_client_send_introduction() function over in rendclient.c is
   * broken (i.e., fails to match the spec) in such a way that we can't
   * change it without breaking the protocol.  Specifically, it doesn't
   * emit auth_len when auth-type is REND_NO_AUTH, so everything is off
   * by two bytes after that.  Calculate ts_offset and do everything from
   * the timestamp on relative to that to handle this dain bramage.
   */

  intro->u.v3.auth_type = buf[1];
  if (intro->u.v3.auth_type != REND_NO_AUTH) {
    intro->u.v3.auth_len = ntohs(get_uint16(buf + 2));
    ts_offset = 4 + intro->u.v3.auth_len;
  } else {
    intro->u.v3.auth_len = 0;
    ts_offset = 2;
  }

  /* Check that auth len makes sense for this auth type */
  if (intro->u.v3.auth_type == REND_BASIC_AUTH ||
      intro->u.v3.auth_type == REND_STEALTH_AUTH) {
      if (intro->u.v3.auth_len != REND_DESC_COOKIE_LEN) {
        if (err_msg_out) {
          tor_asprintf(err_msg_out,
                       "wrong auth data size %d for INTRODUCE%d cell, "
                       "should be %d",
                       (int)(intro->u.v3.auth_len),
                       (int)(intro->type),
                       REND_DESC_COOKIE_LEN);
        }

        goto err;
      }
  }

  /* Check that we actually have everything up to the timestamp */
  if (plaintext_len < (size_t)(ts_offset)) {
    if (err_msg_out) {
      tor_asprintf(err_msg_out,
                   "truncated plaintext of encrypted parted of "
                   "version %d INTRODUCE%d cell",
                   intro->version,
                   (int)(intro->type));
    }

    goto err;
  }

  if (intro->u.v3.auth_type != REND_NO_AUTH &&
      intro->u.v3.auth_len > 0) {
    /* Okay, we can go ahead and copy auth_data */
    intro->u.v3.auth_data = tor_malloc(intro->u.v3.auth_len);
    /*
     * We know we had an auth_len field in this case, so 4 is
     * always right.
     */
    memcpy(intro->u.v3.auth_data, buf + 4, intro->u.v3.auth_len);
  }

  /*
   * Apparently we don't use the timestamp any more, but might as well copy
   * over just in case we ever care about it.
   */
  intro->u.v3.timestamp = ntohl(get_uint32(buf + ts_offset));

  /*
   * From here on, the format is as in v2, so we call the v2 parser with
   * adjusted buffer and length.  We are 4 + ts_offset octets in, but the
   * v2 parser expects to skip over a version byte at the start, so we
   * adjust by 3 + ts_offset.
   */
  adjust = 3 + ts_offset;

  v2_ver_specific_len =
    rend_service_parse_intro_for_v2(intro,
                                    buf + adjust, plaintext_len - adjust,
                                    err_msg_out);

  /* Success in v2 parser */
  if (v2_ver_specific_len >= 0) return v2_ver_specific_len + adjust;
  /* Failure in v2 parser; it will have provided an err_msg */
  else return v2_ver_specific_len;

 err:
  return -1;
}

/** Table of parser functions for version-specific parts of an INTRODUCE2
 * cell.
 */

static ssize_t
  (*intro_version_handlers[])(
    rend_intro_cell_t *,
    const uint8_t *,
    size_t,
    char **) =
{ rend_service_parse_intro_for_v0_or_v1,
  rend_service_parse_intro_for_v0_or_v1,
  rend_service_parse_intro_for_v2,
  rend_service_parse_intro_for_v3 };

/** Decrypt the encrypted part of an INTRODUCE1 or INTRODUCE2 cell,
 * return 0 if successful, or < 0 and write an error message to
 * *err_msg_out if provided.
 */

int
rend_service_decrypt_intro(
    rend_intro_cell_t *intro,
    crypto_pk_t *key,
    char **err_msg_out)
{
  char *err_msg = NULL;
  uint8_t key_digest[DIGEST_LEN];
  char service_id[REND_SERVICE_ID_LEN_BASE32+1];
  ssize_t key_len;
  uint8_t buf[RELAY_PAYLOAD_SIZE];
  int result, status = 0;

  if (!intro || !key) {
    if (err_msg_out) {
      err_msg =
        tor_strdup("rend_service_decrypt_intro() called with bad "
                   "parameters");
    }

    status = -2;
    goto err;
  }

  /* Make sure we have ciphertext */
  if (!(intro->ciphertext) || intro->ciphertext_len <= 0) {
    if (err_msg_out) {
      tor_asprintf(&err_msg,
                   "rend_intro_cell_t was missing ciphertext for "
                   "INTRODUCE%d cell",
                   (int)(intro->type));
    }
    status = -3;
    goto err;
  }

  /* Check that this cell actually matches this service key */

  /* first DIGEST_LEN bytes of request is intro or service pk digest */
  crypto_pk_get_digest(key, (char *)key_digest);
  if (tor_memneq(key_digest, intro->pk, DIGEST_LEN)) {
    if (err_msg_out) {
      base32_encode(service_id, REND_SERVICE_ID_LEN_BASE32 + 1,
                    (char*)(intro->pk), REND_SERVICE_ID_LEN);
      tor_asprintf(&err_msg,
                   "got an INTRODUCE%d cell for the wrong service (%s)",
                   (int)(intro->type),
                   escaped(service_id));
    }

    status = -4;
    goto err;
  }

  /* Make sure the encrypted part is long enough to decrypt */

  key_len = crypto_pk_keysize(key);
  if (intro->ciphertext_len < key_len) {
    if (err_msg_out) {
      tor_asprintf(&err_msg,
                   "got an INTRODUCE%d cell with a truncated PK-encrypted "
                   "part",
                   (int)(intro->type));
    }

    status = -5;
    goto err;
  }

  /* Decrypt the encrypted part */

  note_crypto_pk_op(REND_SERVER);
  result =
    crypto_pk_private_hybrid_decrypt(
       key, (char *)buf, sizeof(buf),
       (const char *)(intro->ciphertext), intro->ciphertext_len,
       PK_PKCS1_OAEP_PADDING, 1);
  if (result < 0) {
    if (err_msg_out) {
      tor_asprintf(&err_msg,
                   "couldn't decrypt INTRODUCE%d cell",
                   (int)(intro->type));
    }
    status = -6;
    goto err;
  }
  intro->plaintext_len = result;
  intro->plaintext = tor_malloc(intro->plaintext_len);
  memcpy(intro->plaintext, buf, intro->plaintext_len);

  goto done;

 err:
  if (err_msg_out && !err_msg) {
    tor_asprintf(&err_msg,
                 "unknown INTRODUCE%d error decrypting encrypted part",
                 (int)(intro->type));
  }
  if (status >= 0) status = -1;

 done:
  if (err_msg_out) *err_msg_out = err_msg;
  else tor_free(err_msg);

  /* clean up potentially sensitive material */
  memset(buf, 0, sizeof(buf));
  memset(key_digest, 0, sizeof(key_digest));
  memset(service_id, 0, sizeof(service_id));

  return status;
}

/** Parse the plaintext of the encrypted part of an INTRODUCE1 or
 * INTRODUCE2 cell, return 0 if successful, or < 0 and write an error
 * message to *err_msg_out if provided.
 */

int
rend_service_parse_intro_plaintext(
    rend_intro_cell_t *intro,
    char **err_msg_out)
{
  char *err_msg = NULL;
  ssize_t ver_specific_len, ver_invariant_len;
  uint8_t version;
  int status = 0;

  if (!intro) {
    if (err_msg_out) {
      err_msg =
        tor_strdup("rend_service_parse_intro_plaintext() called with NULL "
                   "rend_intro_cell_t");
    }

    status = -2;
    goto err;
  }

  /* Check that we have plaintext */
  if (!(intro->plaintext) || intro->plaintext_len <= 0) {
    if (err_msg_out) {
      err_msg = tor_strdup("rend_intro_cell_t was missing plaintext");
    }
    status = -3;
    goto err;
  }

  /* In all formats except v0, the first byte is a version number */
  version = intro->plaintext[0];

  /* v0 has no version byte (stupid...), so handle it as a fallback */
  if (version > 3) version = 0;

  /* Copy the version into the parsed cell structure */
  intro->version = version;

  /* Call the version-specific parser from the table */
  ver_specific_len =
    intro_version_handlers[version](intro,
                                    intro->plaintext, intro->plaintext_len,
                                    &err_msg);
  if (ver_specific_len < 0) {
    status = -4;
    goto err;
  }

  /** The rendezvous cookie and Diffie-Hellman stuff are version-invariant
   * and at the end of the plaintext of the encrypted part of the cell.
   */

  ver_invariant_len = intro->plaintext_len - ver_specific_len;
  if (ver_invariant_len < REND_COOKIE_LEN + DH_KEY_LEN) {
    tor_asprintf(&err_msg,
        "decrypted plaintext of INTRODUCE%d cell was truncated (%ld bytes)",
        (int)(intro->type),
        (long)(intro->plaintext_len));
    status = -5;
    goto err;
  } else if (ver_invariant_len > REND_COOKIE_LEN + DH_KEY_LEN) {
    tor_asprintf(&err_msg,
        "decrypted plaintext of INTRODUCE%d cell was too long (%ld bytes)",
        (int)(intro->type),
        (long)(intro->plaintext_len));
    status = -6;
  } else {
    memcpy(intro->rc,
           intro->plaintext + ver_specific_len,
           REND_COOKIE_LEN);
    memcpy(intro->dh,
           intro->plaintext + ver_specific_len + REND_COOKIE_LEN,
           DH_KEY_LEN);
  }

  /* Flag it as being fully parsed */
  intro->parsed = 1;

  goto done;

 err:
  if (err_msg_out && !err_msg) {
    tor_asprintf(&err_msg,
                 "unknown INTRODUCE%d error parsing encrypted part",
                 (int)(intro->type));
  }
  if (status >= 0) status = -1;

 done:
  if (err_msg_out) *err_msg_out = err_msg;
  else tor_free(err_msg);

  return status;
}

/** Do validity checks on a parsed intro cell before decryption; some of
 * these are not done in rend_service_begin_parse_intro() itself because
 * they depend on a lot of other state and would make it hard to unit test.
 * Returns >= 0 if successful or < 0 if the intro cell is invalid, and
 * optionally writes out an error message for logging.  If an err_msg
 * pointer is provided, it is the caller's responsibility to free any
 * provided message.
 */

int
rend_service_validate_intro_early(const rend_intro_cell_t *intro,
                                  char **err_msg_out)
{
  int status = 0;

  if (!intro) {
    if (err_msg_out)
      *err_msg_out =
        tor_strdup("NULL intro cell passed to "
                   "rend_service_validate_intro_early()");

    status = -1;
    goto err;
  }

  /* TODO */

 err:
  return status;
}

/** Do validity checks on a parsed intro cell after decryption; some of
 * these are not done in rend_service_parse_intro_plaintext() itself because
 * they depend on a lot of other state and would make it hard to unit test.
 * Returns >= 0 if successful or < 0 if the intro cell is invalid, and
 * optionally writes out an error message for logging.  If an err_msg
 * pointer is provided, it is the caller's responsibility to free any
 * provided message.
 */

int
rend_service_validate_intro_late(const rend_intro_cell_t *intro,
                                 char **err_msg_out)
{
  int status = 0;

  if (!intro) {
    if (err_msg_out)
      *err_msg_out =
        tor_strdup("NULL intro cell passed to "
                   "rend_service_validate_intro_late()");

    status = -1;
    goto err;
  }

  if (intro->version == 3 && intro->parsed) {
    if (!(intro->u.v3.auth_type == REND_NO_AUTH ||
          intro->u.v3.auth_type == REND_BASIC_AUTH ||
          intro->u.v3.auth_type == REND_STEALTH_AUTH)) {
      /* This is an informative message, not an error, as in the old code */
      if (err_msg_out)
        tor_asprintf(err_msg_out,
                     "unknown authorization type %d",
                     intro->u.v3.auth_type);
    }
  }

 err:
  return status;
}

/** Called when we fail building a rendezvous circuit at some point other
 * than the last hop: launches a new circuit to the same rendezvous point.
 */
void
rend_service_relaunch_rendezvous(origin_circuit_t *oldcirc)
{
  origin_circuit_t *newcirc;
  cpath_build_state_t *newstate, *oldstate;

  tor_assert(oldcirc->base_.purpose == CIRCUIT_PURPOSE_S_CONNECT_REND);

  /* Don't relaunch the same rend circ twice. */
  if (oldcirc->hs_service_side_rend_circ_has_been_relaunched) {
    log_info(LD_REND, "Rendezvous circuit to %s has already been relaunched; "
             "not relaunching it again.",
             oldcirc->build_state ?
             safe_str(extend_info_describe(oldcirc->build_state->chosen_exit))
             : "*unknown*");
    return;
  }
  oldcirc->hs_service_side_rend_circ_has_been_relaunched = 1;

  if (!oldcirc->build_state ||
      oldcirc->build_state->failure_count > MAX_REND_FAILURES ||
      oldcirc->build_state->expiry_time < time(NULL)) {
    log_info(LD_REND,
             "Attempt to build circuit to %s for rendezvous has failed "
             "too many times or expired; giving up.",
             oldcirc->build_state ?
             safe_str(extend_info_describe(oldcirc->build_state->chosen_exit))
             : "*unknown*");
    return;
  }

  oldstate = oldcirc->build_state;
  tor_assert(oldstate);

  if (oldstate->service_pending_final_cpath_ref == NULL) {
    log_info(LD_REND,"Skipping relaunch of circ that failed on its first hop. "
             "Initiator will retry.");
    return;
  }

  log_info(LD_REND,"Reattempting rendezvous circuit to '%s'",
           safe_str(extend_info_describe(oldstate->chosen_exit)));

  newcirc = circuit_launch_by_extend_info(CIRCUIT_PURPOSE_S_CONNECT_REND,
                            oldstate->chosen_exit,
                            CIRCLAUNCH_NEED_CAPACITY|CIRCLAUNCH_IS_INTERNAL);

  if (!newcirc) {
    log_warn(LD_REND,"Couldn't relaunch rendezvous circuit to '%s'.",
             safe_str(extend_info_describe(oldstate->chosen_exit)));
    return;
  }
  newstate = newcirc->build_state;
  tor_assert(newstate);
  newstate->failure_count = oldstate->failure_count+1;
  newstate->expiry_time = oldstate->expiry_time;
  newstate->service_pending_final_cpath_ref =
    oldstate->service_pending_final_cpath_ref;
  ++(newstate->service_pending_final_cpath_ref->refcount);

  newcirc->rend_data = rend_data_dup(oldcirc->rend_data);
}

/** Launch a circuit to serve as an introduction point for the service
 * <b>service</b> at the introduction point <b>nickname</b>
 */
static int
rend_service_launch_establish_intro(rend_service_t *service,
                                    rend_intro_point_t *intro)
{
  origin_circuit_t *launched;

  log_info(LD_REND,
           "Launching circuit to introduction point %s for service %s",
           safe_str_client(extend_info_describe(intro->extend_info)),
           service->service_id);

  rep_hist_note_used_internal(time(NULL), 1, 0);

  ++service->n_intro_circuits_launched;
  launched = circuit_launch_by_extend_info(CIRCUIT_PURPOSE_S_ESTABLISH_INTRO,
                             intro->extend_info,
                             CIRCLAUNCH_NEED_UPTIME|CIRCLAUNCH_IS_INTERNAL);

  if (!launched) {
    log_info(LD_REND,
             "Can't launch circuit to establish introduction at %s.",
             safe_str_client(extend_info_describe(intro->extend_info)));
    return -1;
  }

  if (tor_memneq(intro->extend_info->identity_digest,
      launched->build_state->chosen_exit->identity_digest, DIGEST_LEN)) {
    char cann[HEX_DIGEST_LEN+1], orig[HEX_DIGEST_LEN+1];
    base16_encode(cann, sizeof(cann),
                  launched->build_state->chosen_exit->identity_digest,
                  DIGEST_LEN);
    base16_encode(orig, sizeof(orig),
                  intro->extend_info->identity_digest, DIGEST_LEN);
    log_info(LD_REND, "The intro circuit we just cannibalized ends at $%s, "
                      "but we requested an intro circuit to $%s. Updating "
                      "our service.", cann, orig);
    extend_info_free(intro->extend_info);
    intro->extend_info = extend_info_dup(launched->build_state->chosen_exit);
  }

  launched->rend_data = tor_malloc_zero(sizeof(rend_data_t));
  strlcpy(launched->rend_data->onion_address, service->service_id,
          sizeof(launched->rend_data->onion_address));
  memcpy(launched->rend_data->rend_pk_digest, service->pk_digest, DIGEST_LEN);
  launched->intro_key = crypto_pk_dup_key(intro->intro_key);
  if (launched->base_.state == CIRCUIT_STATE_OPEN)
    rend_service_intro_has_opened(launched);
  return 0;
}

/** Return the number of introduction points that are or have been
 * established for the given service address in <b>query</b>. */
static int
count_established_intro_points(const char *query)
{
  int num_ipos = 0;
  circuit_t *circ;
  for (circ = circuit_get_global_list_(); circ; circ = circ->next) {
    if (!circ->marked_for_close &&
        circ->state == CIRCUIT_STATE_OPEN &&
        (circ->purpose == CIRCUIT_PURPOSE_S_ESTABLISH_INTRO ||
         circ->purpose == CIRCUIT_PURPOSE_S_INTRO)) {
      origin_circuit_t *oc = TO_ORIGIN_CIRCUIT(circ);
      if (oc->rend_data &&
          !rend_cmp_service_ids(query, oc->rend_data->onion_address))
        num_ipos++;
    }
  }
  return num_ipos;
}

/** Called when we're done building a circuit to an introduction point:
 *  sends a RELAY_ESTABLISH_INTRO cell.
 */
void
rend_service_intro_has_opened(origin_circuit_t *circuit)
{
  rend_service_t *service;
  size_t len;
  int r;
  char buf[RELAY_PAYLOAD_SIZE];
  char auth[DIGEST_LEN + 9];
  char serviceid[REND_SERVICE_ID_LEN_BASE32+1];
  int reason = END_CIRC_REASON_TORPROTOCOL;
  crypto_pk_t *intro_key;

  tor_assert(circuit->base_.purpose == CIRCUIT_PURPOSE_S_ESTABLISH_INTRO);
#ifndef NON_ANONYMOUS_MODE_ENABLED
  tor_assert(!(circuit->build_state->onehop_tunnel));
#endif
  tor_assert(circuit->cpath);
  tor_assert(circuit->rend_data);

  base32_encode(serviceid, REND_SERVICE_ID_LEN_BASE32+1,
                circuit->rend_data->rend_pk_digest, REND_SERVICE_ID_LEN);

  service = rend_service_get_by_pk_digest(
                circuit->rend_data->rend_pk_digest);
  if (!service) {
    log_warn(LD_REND, "Unrecognized service ID %s on introduction circuit %d.",
             serviceid, circuit->base_.n_circ_id);
    reason = END_CIRC_REASON_NOSUCHSERVICE;
    goto err;
  }

  /* If we already have enough introduction circuits for this service,
   * redefine this one as a general circuit or close it, depending. */
  if (count_established_intro_points(serviceid) >
      (int)service->n_intro_points_wanted) { /* XXX023 remove cast */
    const or_options_t *options = get_options();
    if (options->ExcludeNodes) {
      /* XXXX in some future version, we can test whether the transition is
         allowed or not given the actual nodes in the circuit.  But for now,
         this case, we might as well close the thing. */
      log_info(LD_CIRC|LD_REND, "We have just finished an introduction "
               "circuit, but we already have enough.  Closing it.");
      reason = END_CIRC_REASON_NONE;
      goto err;
    } else {
      tor_assert(circuit->build_state->is_internal);
      log_info(LD_CIRC|LD_REND, "We have just finished an introduction "
               "circuit, but we already have enough. Redefining purpose to "
               "general; leaving as internal.");

      circuit_change_purpose(TO_CIRCUIT(circuit), CIRCUIT_PURPOSE_C_GENERAL);

      {
        rend_data_t *rend_data = circuit->rend_data;
        circuit->rend_data = NULL;
        rend_data_free(rend_data);
      }
      {
        crypto_pk_t *intro_key = circuit->intro_key;
        circuit->intro_key = NULL;
        crypto_pk_free(intro_key);
      }

      circuit_has_opened(circuit);
      goto done;
    }
  }

  log_info(LD_REND,
           "Established circuit %d as introduction point for service %s",
           circuit->base_.n_circ_id, serviceid);

  /* Use the intro key instead of the service key in ESTABLISH_INTRO. */
  intro_key = circuit->intro_key;
  /* Build the payload for a RELAY_ESTABLISH_INTRO cell. */
  r = crypto_pk_asn1_encode(intro_key, buf+2,
                            RELAY_PAYLOAD_SIZE-2);
  if (r < 0) {
    log_warn(LD_BUG, "Internal error; failed to establish intro point.");
    reason = END_CIRC_REASON_INTERNAL;
    goto err;
  }
  len = r;
  set_uint16(buf, htons((uint16_t)len));
  len += 2;
  memcpy(auth, circuit->cpath->prev->handshake_digest, DIGEST_LEN);
  memcpy(auth+DIGEST_LEN, "INTRODUCE", 9);
  if (crypto_digest(buf+len, auth, DIGEST_LEN+9))
    goto err;
  len += 20;
  note_crypto_pk_op(REND_SERVER);
  r = crypto_pk_private_sign_digest(intro_key, buf+len, sizeof(buf)-len,
                                    buf, len);
  if (r<0) {
    log_warn(LD_BUG, "Internal error: couldn't sign introduction request.");
    reason = END_CIRC_REASON_INTERNAL;
    goto err;
  }
  len += r;

  if (relay_send_command_from_edge(0, TO_CIRCUIT(circuit),
                                   RELAY_COMMAND_ESTABLISH_INTRO,
                                   buf, len, circuit->cpath->prev)<0) {
    log_info(LD_GENERAL,
             "Couldn't send introduction request for service %s on circuit %d",
             serviceid, circuit->base_.n_circ_id);
    reason = END_CIRC_REASON_INTERNAL;
    goto err;
  }

  goto done;

 err:
  circuit_mark_for_close(TO_CIRCUIT(circuit), reason);
 done:
  memset(buf, 0, sizeof(buf));
  memset(auth, 0, sizeof(auth));
  memset(serviceid, 0, sizeof(serviceid));

  return;
}

/** Called when we get an INTRO_ESTABLISHED cell; mark the circuit as a
 * live introduction point, and note that the service descriptor is
 * now out-of-date. */
int
rend_service_intro_established(origin_circuit_t *circuit,
                               const uint8_t *request,
                               size_t request_len)
{
  rend_service_t *service;
  char serviceid[REND_SERVICE_ID_LEN_BASE32+1];
  (void) request;
  (void) request_len;

  if (circuit->base_.purpose != CIRCUIT_PURPOSE_S_ESTABLISH_INTRO) {
    log_warn(LD_PROTOCOL,
             "received INTRO_ESTABLISHED cell on non-intro circuit.");
    goto err;
  }
  tor_assert(circuit->rend_data);
  service = rend_service_get_by_pk_digest(
                circuit->rend_data->rend_pk_digest);
  if (!service) {
    log_warn(LD_REND, "Unknown service on introduction circuit %d.",
             circuit->base_.n_circ_id);
    goto err;
  }
  service->desc_is_dirty = time(NULL);
  circuit_change_purpose(TO_CIRCUIT(circuit), CIRCUIT_PURPOSE_S_INTRO);

  base32_encode(serviceid, REND_SERVICE_ID_LEN_BASE32 + 1,
                circuit->rend_data->rend_pk_digest, REND_SERVICE_ID_LEN);
  log_info(LD_REND,
           "Received INTRO_ESTABLISHED cell on circuit %d for service %s",
           circuit->base_.n_circ_id, serviceid);

  return 0;
 err:
  circuit_mark_for_close(TO_CIRCUIT(circuit), END_CIRC_REASON_TORPROTOCOL);
  return -1;
}

/** Called once a circuit to a rendezvous point is established: sends a
 *  RELAY_COMMAND_RENDEZVOUS1 cell.
 */
void
rend_service_rendezvous_has_opened(origin_circuit_t *circuit)
{
  rend_service_t *service;
  char buf[RELAY_PAYLOAD_SIZE];
  crypt_path_t *hop;
  char serviceid[REND_SERVICE_ID_LEN_BASE32+1];
  char hexcookie[9];
  int reason;

  tor_assert(circuit->base_.purpose == CIRCUIT_PURPOSE_S_CONNECT_REND);
  tor_assert(circuit->cpath);
  tor_assert(circuit->build_state);
#ifndef NON_ANONYMOUS_MODE_ENABLED
  tor_assert(!(circuit->build_state->onehop_tunnel));
#endif
  tor_assert(circuit->rend_data);
  hop = circuit->build_state->service_pending_final_cpath_ref->cpath;

  base16_encode(hexcookie,9,circuit->rend_data->rend_cookie,4);
  base32_encode(serviceid, REND_SERVICE_ID_LEN_BASE32+1,
                circuit->rend_data->rend_pk_digest, REND_SERVICE_ID_LEN);

  log_info(LD_REND,
           "Done building circuit %d to rendezvous with "
           "cookie %s for service %s",
           circuit->base_.n_circ_id, hexcookie, serviceid);

  /* Clear the 'in-progress HS circ has timed out' flag for
   * consistency with what happens on the client side; this line has
   * no effect on Tor's behaviour. */
  circuit->hs_circ_has_timed_out = 0;

  /* If hop is NULL, another rend circ has already connected to this
   * rend point.  Close this circ. */
  if (hop == NULL) {
    log_info(LD_REND, "Another rend circ has already reached this rend point; "
             "closing this rend circ.");
    reason = END_CIRC_REASON_NONE;
    goto err;
  }

  /* Remove our final cpath element from the reference, so that no
   * other circuit will try to use it.  Store it in
   * pending_final_cpath for now to ensure that it will be freed if
   * our rendezvous attempt fails. */
  circuit->build_state->pending_final_cpath = hop;
  circuit->build_state->service_pending_final_cpath_ref->cpath = NULL;

  service = rend_service_get_by_pk_digest(
                circuit->rend_data->rend_pk_digest);
  if (!service) {
    log_warn(LD_GENERAL, "Internal error: unrecognized service ID on "
             "rendezvous circuit.");
    reason = END_CIRC_REASON_INTERNAL;
    goto err;
  }

  /* All we need to do is send a RELAY_RENDEZVOUS1 cell... */
  memcpy(buf, circuit->rend_data->rend_cookie, REND_COOKIE_LEN);
  if (crypto_dh_get_public(hop->dh_handshake_state,
                           buf+REND_COOKIE_LEN, DH_KEY_LEN)<0) {
    log_warn(LD_GENERAL,"Couldn't get DH public key.");
    reason = END_CIRC_REASON_INTERNAL;
    goto err;
  }
  memcpy(buf+REND_COOKIE_LEN+DH_KEY_LEN, hop->handshake_digest,
         DIGEST_LEN);

  /* Send the cell */
  if (relay_send_command_from_edge(0, TO_CIRCUIT(circuit),
                                   RELAY_COMMAND_RENDEZVOUS1,
                                   buf, REND_COOKIE_LEN+DH_KEY_LEN+DIGEST_LEN,
                                   circuit->cpath->prev)<0) {
    log_warn(LD_GENERAL, "Couldn't send RENDEZVOUS1 cell.");
    reason = END_CIRC_REASON_INTERNAL;
    goto err;
  }

  crypto_dh_free(hop->dh_handshake_state);
  hop->dh_handshake_state = NULL;

  /* Append the cpath entry. */
  hop->state = CPATH_STATE_OPEN;
  /* set the windows to default. these are the windows
   * that bob thinks alice has.
   */
  hop->package_window = circuit_initial_package_window();
  hop->deliver_window = CIRCWINDOW_START;

  onion_append_to_cpath(&circuit->cpath, hop);
  circuit->build_state->pending_final_cpath = NULL; /* prevent double-free */

  /* Change the circuit purpose. */
  circuit_change_purpose(TO_CIRCUIT(circuit), CIRCUIT_PURPOSE_S_REND_JOINED);

  goto done;

 err:
  circuit_mark_for_close(TO_CIRCUIT(circuit), reason);
 done:
  memset(buf, 0, sizeof(buf));
  memset(serviceid, 0, sizeof(serviceid));
  memset(hexcookie, 0, sizeof(hexcookie));

  return;
}

/*
 * Manage introduction points
 */

/** Return the (possibly non-open) introduction circuit ending at
 * <b>intro</b> for the service whose public key is <b>pk_digest</b>.
 * (<b>desc_version</b> is ignored). Return NULL if no such service is
 * found.
 */
static origin_circuit_t *
find_intro_circuit(rend_intro_point_t *intro, const char *pk_digest)
{
  origin_circuit_t *circ = NULL;

  tor_assert(intro);
  while ((circ = circuit_get_next_by_pk_and_purpose(circ,pk_digest,
                                                  CIRCUIT_PURPOSE_S_INTRO))) {
    if (tor_memeq(circ->build_state->chosen_exit->identity_digest,
                intro->extend_info->identity_digest, DIGEST_LEN) &&
        circ->rend_data) {
      return circ;
    }
  }

  circ = NULL;
  while ((circ = circuit_get_next_by_pk_and_purpose(circ,pk_digest,
                                        CIRCUIT_PURPOSE_S_ESTABLISH_INTRO))) {
    if (tor_memeq(circ->build_state->chosen_exit->identity_digest,
                intro->extend_info->identity_digest, DIGEST_LEN) &&
        circ->rend_data) {
      return circ;
    }
  }
  return NULL;
}

/** Return a pointer to the rend_intro_point_t corresponding to the
 * service-side introduction circuit <b>circ</b>. */
static rend_intro_point_t *
find_intro_point(origin_circuit_t *circ)
{
  const char *serviceid;
  rend_service_t *service = NULL;

  tor_assert(TO_CIRCUIT(circ)->purpose == CIRCUIT_PURPOSE_S_ESTABLISH_INTRO ||
             TO_CIRCUIT(circ)->purpose == CIRCUIT_PURPOSE_S_INTRO);
  tor_assert(circ->rend_data);
  serviceid = circ->rend_data->onion_address;

  SMARTLIST_FOREACH(rend_service_list, rend_service_t *, s,
    if (tor_memeq(s->service_id, serviceid, REND_SERVICE_ID_LEN_BASE32)) {
      service = s;
      break;
    });

  if (service == NULL) return NULL;

  SMARTLIST_FOREACH(service->intro_nodes, rend_intro_point_t *, intro_point,
    if (crypto_pk_eq_keys(intro_point->intro_key, circ->intro_key)) {
      return intro_point;
    });

  return NULL;
}

/** Determine the responsible hidden service directories for the
 * rend_encoded_v2_service_descriptor_t's in <b>descs</b> and upload them;
 * <b>service_id</b> and <b>seconds_valid</b> are only passed for logging
 * purposes. */
static void
directory_post_to_hs_dir(rend_service_descriptor_t *renddesc,
                         smartlist_t *descs, const char *service_id,
                         int seconds_valid)
{
  int i, j, failed_upload = 0;
  smartlist_t *responsible_dirs = smartlist_new();
  smartlist_t *successful_uploads = smartlist_new();
  routerstatus_t *hs_dir;
  for (i = 0; i < smartlist_len(descs); i++) {
    rend_encoded_v2_service_descriptor_t *desc = smartlist_get(descs, i);
    /* Determine responsible dirs. */
    if (hid_serv_get_responsible_directories(responsible_dirs,
                                             desc->desc_id) < 0) {
      log_warn(LD_REND, "Could not determine the responsible hidden service "
                        "directories to post descriptors to.");
      smartlist_free(responsible_dirs);
      smartlist_free(successful_uploads);
      return;
    }
    for (j = 0; j < smartlist_len(responsible_dirs); j++) {
      char desc_id_base32[REND_DESC_ID_V2_LEN_BASE32 + 1];
      char *hs_dir_ip;
      const node_t *node;
      hs_dir = smartlist_get(responsible_dirs, j);
      if (smartlist_digest_isin(renddesc->successful_uploads,
                                hs_dir->identity_digest))
        /* Don't upload descriptor if we succeeded in doing so last time. */
        continue;
      node = node_get_by_id(hs_dir->identity_digest);
      if (!node || !node_has_descriptor(node)) {
        log_info(LD_REND, "Not launching upload for for v2 descriptor to "
                          "hidden service directory %s; we don't have its "
                          "router descriptor. Queuing for later upload.",
                 safe_str_client(routerstatus_describe(hs_dir)));
        failed_upload = -1;
        continue;
      }
      /* Send publish request. */
      directory_initiate_command_routerstatus(hs_dir,
                                              DIR_PURPOSE_UPLOAD_RENDDESC_V2,
                                              ROUTER_PURPOSE_GENERAL,
                                              DIRIND_ANONYMOUS, NULL,
                                              desc->desc_str,
                                              strlen(desc->desc_str), 0);
      base32_encode(desc_id_base32, sizeof(desc_id_base32),
                    desc->desc_id, DIGEST_LEN);
      hs_dir_ip = tor_dup_ip(hs_dir->addr);
      log_info(LD_REND, "Launching upload for v2 descriptor for "
                        "service '%s' with descriptor ID '%s' with validity "
                        "of %d seconds to hidden service directory '%s' on "
                        "%s:%d.",
               safe_str_client(service_id),
               safe_str_client(desc_id_base32),
               seconds_valid,
               hs_dir->nickname,
               hs_dir_ip,
               hs_dir->or_port);
      tor_free(hs_dir_ip);
      /* Remember successful upload to this router for next time. */
      if (!smartlist_digest_isin(successful_uploads, hs_dir->identity_digest))
        smartlist_add(successful_uploads, hs_dir->identity_digest);
    }
    smartlist_clear(responsible_dirs);
  }
  if (!failed_upload) {
    if (renddesc->successful_uploads) {
      SMARTLIST_FOREACH(renddesc->successful_uploads, char *, c, tor_free(c););
      smartlist_free(renddesc->successful_uploads);
      renddesc->successful_uploads = NULL;
    }
    renddesc->all_uploads_performed = 1;
  } else {
    /* Remember which routers worked this time, so that we don't upload the
     * descriptor to them again. */
    if (!renddesc->successful_uploads)
      renddesc->successful_uploads = smartlist_new();
    SMARTLIST_FOREACH(successful_uploads, const char *, c, {
      if (!smartlist_digest_isin(renddesc->successful_uploads, c)) {
        char *hsdir_id = tor_memdup(c, DIGEST_LEN);
        smartlist_add(renddesc->successful_uploads, hsdir_id);
      }
    });
  }
  smartlist_free(responsible_dirs);
  smartlist_free(successful_uploads);
}

/** Encode and sign an up-to-date service descriptor for <b>service</b>,
 * and upload it/them to the responsible hidden service directories.
 */
static void
upload_service_descriptor(rend_service_t *service)
{
  time_t now = time(NULL);
  int rendpostperiod;
  char serviceid[REND_SERVICE_ID_LEN_BASE32+1];
  int uploaded = 0;

  rendpostperiod = get_options()->RendPostPeriod;

  /* Upload descriptor? */
  if (get_options()->PublishHidServDescriptors) {
    networkstatus_t *c = networkstatus_get_latest_consensus();
    if (c && smartlist_len(c->routerstatus_list) > 0) {
      int seconds_valid, i, j, num_descs;
      smartlist_t *descs = smartlist_new();
      smartlist_t *client_cookies = smartlist_new();
      /* Either upload a single descriptor (including replicas) or one
       * descriptor for each authorized client in case of authorization
       * type 'stealth'. */
      num_descs = service->auth_type == REND_STEALTH_AUTH ?
                      smartlist_len(service->clients) : 1;
      for (j = 0; j < num_descs; j++) {
        crypto_pk_t *client_key = NULL;
        rend_authorized_client_t *client = NULL;
        smartlist_clear(client_cookies);
        switch (service->auth_type) {
          case REND_NO_AUTH:
            /* Do nothing here. */
            break;
          case REND_BASIC_AUTH:
            SMARTLIST_FOREACH(service->clients, rend_authorized_client_t *,
                cl, smartlist_add(client_cookies, cl->descriptor_cookie));
            break;
          case REND_STEALTH_AUTH:
            client = smartlist_get(service->clients, j);
            client_key = client->client_key;
            smartlist_add(client_cookies, client->descriptor_cookie);
            break;
        }
        /* Encode the current descriptor. */
        seconds_valid = rend_encode_v2_descriptors(descs, service->desc,
                                                   now, 0,
                                                   service->auth_type,
                                                   client_key,
                                                   client_cookies);
        if (seconds_valid < 0) {
          log_warn(LD_BUG, "Internal error: couldn't encode service "
                   "descriptor; not uploading.");
          smartlist_free(descs);
          smartlist_free(client_cookies);
          return;
        }
        /* Post the current descriptors to the hidden service directories. */
        rend_get_service_id(service->desc->pk, serviceid);
        log_info(LD_REND, "Launching upload for hidden service %s",
                     serviceid);
        directory_post_to_hs_dir(service->desc, descs, serviceid,
                                 seconds_valid);
        /* Free memory for descriptors. */
        for (i = 0; i < smartlist_len(descs); i++)
          rend_encoded_v2_service_descriptor_free(smartlist_get(descs, i));
        smartlist_clear(descs);
        /* Update next upload time. */
        if (seconds_valid - REND_TIME_PERIOD_OVERLAPPING_V2_DESCS
            > rendpostperiod)
          service->next_upload_time = now + rendpostperiod;
        else if (seconds_valid < REND_TIME_PERIOD_OVERLAPPING_V2_DESCS)
          service->next_upload_time = now + seconds_valid + 1;
        else
          service->next_upload_time = now + seconds_valid -
              REND_TIME_PERIOD_OVERLAPPING_V2_DESCS + 1;
        /* Post also the next descriptors, if necessary. */
        if (seconds_valid < REND_TIME_PERIOD_OVERLAPPING_V2_DESCS) {
          seconds_valid = rend_encode_v2_descriptors(descs, service->desc,
                                                     now, 1,
                                                     service->auth_type,
                                                     client_key,
                                                     client_cookies);
          if (seconds_valid < 0) {
            log_warn(LD_BUG, "Internal error: couldn't encode service "
                     "descriptor; not uploading.");
            smartlist_free(descs);
            smartlist_free(client_cookies);
            return;
          }
          directory_post_to_hs_dir(service->desc, descs, serviceid,
                                   seconds_valid);
          /* Free memory for descriptors. */
          for (i = 0; i < smartlist_len(descs); i++)
            rend_encoded_v2_service_descriptor_free(smartlist_get(descs, i));
          smartlist_clear(descs);
        }
      }
      smartlist_free(descs);
      smartlist_free(client_cookies);
      uploaded = 1;
      log_info(LD_REND, "Successfully uploaded v2 rend descriptors!");
    }
  }

  /* If not uploaded, try again in one minute. */
  if (!uploaded)
    service->next_upload_time = now + 60;

  /* Unmark dirty flag of this service. */
  service->desc_is_dirty = 0;
}

/** Return the number of INTRODUCE2 cells this hidden service has received
 * from this intro point. */
static int
intro_point_accepted_intro_count(rend_intro_point_t *intro)
{
  return intro->accepted_introduce2_count;
}

/** Return non-zero iff <b>intro</b> should 'expire' now (i.e. we
 * should stop publishing it in new descriptors and eventually close
 * it). */
static int
intro_point_should_expire_now(rend_intro_point_t *intro,
                              time_t now)
{
  tor_assert(intro != NULL);

  if (intro->time_published == -1) {
    /* Don't expire an intro point if we haven't even published it yet. */
    return 0;
  }

  if (intro->time_expiring != -1) {
    /* We've already started expiring this intro point.  *Don't* let
     * this function's result 'flap'. */
    return 1;
  }

  if (intro_point_accepted_intro_count(intro) >=
      INTRO_POINT_LIFETIME_INTRODUCTIONS) {
    /* This intro point has been used too many times.  Expire it now. */
    return 1;
  }

  if (intro->time_to_expire == -1) {
    /* This intro point has been published, but we haven't picked an
     * expiration time for it.  Pick one now. */
    int intro_point_lifetime_seconds =
      INTRO_POINT_LIFETIME_MIN_SECONDS +
      crypto_rand_int(INTRO_POINT_LIFETIME_MAX_SECONDS -
                      INTRO_POINT_LIFETIME_MIN_SECONDS);

    /* Start the expiration timer now, rather than when the intro
     * point was first published.  There shouldn't be much of a time
     * difference. */
    intro->time_to_expire = now + intro_point_lifetime_seconds;

    return 0;
  }

  /* This intro point has a time to expire set already.  Use it. */
  return (now >= intro->time_to_expire);
}

/** For every service, check how many intro points it currently has, and:
 *  - Pick new intro points as necessary.
 *  - Launch circuits to any new intro points.
 */
void
rend_services_introduce(void)
{
  int i,j,r;
  const node_t *node;
  rend_service_t *service;
  rend_intro_point_t *intro;
  int intro_point_set_changed, prev_intro_nodes;
  unsigned int n_intro_points_unexpired;
  unsigned int n_intro_points_to_open;
  smartlist_t *intro_nodes;
  time_t now;
  const or_options_t *options = get_options();

  intro_nodes = smartlist_new();
  now = time(NULL);

  for (i=0; i < smartlist_len(rend_service_list); ++i) {
    smartlist_clear(intro_nodes);
    service = smartlist_get(rend_service_list, i);

    tor_assert(service);

    /* intro_point_set_changed becomes non-zero iff the set of intro
     * points to be published in service's descriptor has changed. */
    intro_point_set_changed = 0;

    /* n_intro_points_unexpired collects the number of non-expiring
     * intro points we have, so that we know how many new intro
     * circuits we need to launch for this service. */
    n_intro_points_unexpired = 0;

    if (now > service->intro_period_started+INTRO_CIRC_RETRY_PERIOD) {
      /* One period has elapsed; we can try building circuits again. */
      service->intro_period_started = now;
      service->n_intro_circuits_launched = 0;
    } else if (service->n_intro_circuits_launched >=
               MAX_INTRO_CIRCS_PER_PERIOD) {
      /* We have failed too many times in this period; wait for the next
       * one before we try again. */
      continue;
    }

    /* Find out which introduction points we have in progress for this
       service. */
    SMARTLIST_FOREACH_BEGIN(service->intro_nodes, rend_intro_point_t *,
                            intro) {
      origin_circuit_t *intro_circ =
        find_intro_circuit(intro, service->pk_digest);

      if (intro->time_expiring + INTRO_POINT_EXPIRATION_GRACE_PERIOD > now) {
        /* This intro point has completely expired.  Remove it, and
         * mark the circuit for close if it's still alive. */
        if (intro_circ != NULL) {
          circuit_mark_for_close(TO_CIRCUIT(intro_circ),
                                 END_CIRC_REASON_FINISHED);
        }
        rend_intro_point_free(intro);
        intro = NULL; /* SMARTLIST_DEL_CURRENT takes a name, not a value. */
        SMARTLIST_DEL_CURRENT(service->intro_nodes, intro);
        /* We don't need to set intro_point_set_changed here, because
         * this intro point wouldn't have been published in a current
         * descriptor anyway. */
        continue;
      }

      node = node_get_by_id(intro->extend_info->identity_digest);
      if (!node || !intro_circ) {
        int removing_this_intro_point_changes_the_intro_point_set = 1;
        log_info(LD_REND, "Giving up on %s as intro point for %s"
                 " (circuit disappeared).",
                 safe_str_client(extend_info_describe(intro->extend_info)),
                 safe_str_client(service->service_id));
        rend_service_note_removing_intro_point(service, intro);
        if (intro->time_expiring != -1) {
          log_info(LD_REND, "We were already expiring the intro point; "
                   "no need to mark the HS descriptor as dirty over this.");
          removing_this_intro_point_changes_the_intro_point_set = 0;
        } else if (intro->listed_in_last_desc) {
          log_info(LD_REND, "The intro point we are giving up on was "
                   "included in the last published descriptor. "
                   "Marking current descriptor as dirty.");
          service->desc_is_dirty = now;
        }
        rend_intro_point_free(intro);
        intro = NULL; /* SMARTLIST_DEL_CURRENT takes a name, not a value. */
        SMARTLIST_DEL_CURRENT(service->intro_nodes, intro);
        if (removing_this_intro_point_changes_the_intro_point_set)
          intro_point_set_changed = 1;
      }

      if (intro != NULL && intro_point_should_expire_now(intro, now)) {
        log_info(LD_REND, "Expiring %s as intro point for %s.",
                 safe_str_client(extend_info_describe(intro->extend_info)),
                 safe_str_client(service->service_id));

        rend_service_note_removing_intro_point(service, intro);

        /* The polite (and generally Right) way to expire an intro
         * point is to establish a new one to replace it, publish a
         * new descriptor that doesn't list any expiring intro points,
         * and *then*, once our upload attempts for the new descriptor
         * have ended (whether in success or failure), close the
         * expiring intro points.
         *
         * Unfortunately, we can't find out when the new descriptor
         * has actually been uploaded, so we'll have to settle for a
         * five-minute timer.  Start it.  XXXX024 This sucks. */
        intro->time_expiring = now;

        intro_point_set_changed = 1;
      }

      if (intro != NULL && intro->time_expiring == -1)
        ++n_intro_points_unexpired;

      if (node)
        smartlist_add(intro_nodes, (void*)node);
    } SMARTLIST_FOREACH_END(intro);

    if (!intro_point_set_changed &&
        (n_intro_points_unexpired >= service->n_intro_points_wanted)) {
      continue;
    }

    /* Remember how many introduction circuits we started with.
     *
     * prev_intro_nodes serves a different purpose than
     * n_intro_points_unexpired -- this variable tells us where our
     * previously-created intro points end and our new ones begin in
     * the intro-point list, so we don't have to launch the circuits
     * at the same time as we create the intro points they correspond
     * to.  XXXX This is daft. */
    prev_intro_nodes = smartlist_len(service->intro_nodes);

    /* We have enough directory information to start establishing our
     * intro points. We want to end up with n_intro_points_wanted
     * intro points, but if we're just starting, we launch two extra
     * circuits and use the first n_intro_points_wanted that complete.
     *
     * The ones after the first three will be converted to 'general'
     * internal circuits in rend_service_intro_has_opened(), and then
     * we'll drop them from the list of intro points next time we
     * go through the above "find out which introduction points we have
     * in progress" loop. */
    n_intro_points_to_open = (service->n_intro_points_wanted +
                              (prev_intro_nodes == 0 ? 2 : 0));
    for (j = (int)n_intro_points_unexpired;
         j < (int)n_intro_points_to_open;
         ++j) { /* XXXX remove casts */
      router_crn_flags_t flags = CRN_NEED_UPTIME|CRN_NEED_DESC;
      if (get_options()->AllowInvalid_ & ALLOW_INVALID_INTRODUCTION)
        flags |= CRN_ALLOW_INVALID;
      node = router_choose_random_node(intro_nodes,
                                       options->ExcludeNodes, flags);
      if (!node) {
        log_warn(LD_REND,
                 "Could only establish %d introduction points for %s; "
                 "wanted %u.",
                 smartlist_len(service->intro_nodes), service->service_id,
                 n_intro_points_to_open);
        break;
      }
      intro_point_set_changed = 1;
      smartlist_add(intro_nodes, (void*)node);
      intro = tor_malloc_zero(sizeof(rend_intro_point_t));
      intro->extend_info = extend_info_from_node(node, 0);
      intro->intro_key = crypto_pk_new();
      tor_assert(!crypto_pk_generate_key(intro->intro_key));
      intro->time_published = -1;
      intro->time_to_expire = -1;
      intro->time_expiring = -1;
      smartlist_add(service->intro_nodes, intro);
      log_info(LD_REND, "Picked router %s as an intro point for %s.",
               safe_str_client(node_describe(node)),
               safe_str_client(service->service_id));
    }

    /* If there's no need to launch new circuits, stop here. */
    if (!intro_point_set_changed)
      continue;

    /* Establish new introduction points. */
    for (j=prev_intro_nodes; j < smartlist_len(service->intro_nodes); ++j) {
      intro = smartlist_get(service->intro_nodes, j);
      r = rend_service_launch_establish_intro(service, intro);
      if (r<0) {
        log_warn(LD_REND, "Error launching circuit to node %s for service %s.",
                 safe_str_client(extend_info_describe(intro->extend_info)),
                 safe_str_client(service->service_id));
      }
    }
  }
  smartlist_free(intro_nodes);
}

/** Regenerate and upload rendezvous service descriptors for all
 * services, if necessary. If the descriptor has been dirty enough
 * for long enough, definitely upload; else only upload when the
 * periodic timeout has expired.
 *
 * For the first upload, pick a random time between now and two periods
 * from now, and pick it independently for each service.
 */
void
rend_consider_services_upload(time_t now)
{
  int i;
  rend_service_t *service;
  int rendpostperiod = get_options()->RendPostPeriod;

  if (!get_options()->PublishHidServDescriptors)
    return;

  for (i=0; i < smartlist_len(rend_service_list); ++i) {
    service = smartlist_get(rend_service_list, i);
    if (!service->next_upload_time) { /* never been uploaded yet */
      /* The fixed lower bound of 30 seconds ensures that the descriptor
       * is stable before being published. See comment below. */
      service->next_upload_time =
        now + 30 + crypto_rand_int(2*rendpostperiod);
    }
    if (service->next_upload_time < now ||
        (service->desc_is_dirty &&
         service->desc_is_dirty < now-30)) {
      /* if it's time, or if the directory servers have a wrong service
       * descriptor and ours has been stable for 30 seconds, upload a
       * new one of each format. */
      rend_service_update_descriptor(service);
      upload_service_descriptor(service);
    }
  }
}

/** True if the list of available router descriptors might have changed so
 * that we should have a look whether we can republish previously failed
 * rendezvous service descriptors. */
static int consider_republishing_rend_descriptors = 1;

/** Called when our internal view of the directory has changed, so that we
 * might have router descriptors of hidden service directories available that
 * we did not have before. */
void
rend_hsdir_routers_changed(void)
{
  consider_republishing_rend_descriptors = 1;
}

/** Consider republication of v2 rendezvous service descriptors that failed
 * previously, but without regenerating descriptor contents.
 */
void
rend_consider_descriptor_republication(void)
{
  int i;
  rend_service_t *service;

  if (!consider_republishing_rend_descriptors)
    return;
  consider_republishing_rend_descriptors = 0;

  if (!get_options()->PublishHidServDescriptors)
    return;

  for (i=0; i < smartlist_len(rend_service_list); ++i) {
    service = smartlist_get(rend_service_list, i);
    if (service->desc && !service->desc->all_uploads_performed) {
      /* If we failed in uploading a descriptor last time, try again *without*
       * updating the descriptor's contents. */
      upload_service_descriptor(service);
    }
  }
}

/** Log the status of introduction points for all rendezvous services
 * at log severity <b>severity</b>.
 */
void
rend_service_dump_stats(int severity)
{
  int i,j;
  rend_service_t *service;
  rend_intro_point_t *intro;
  const char *safe_name;
  origin_circuit_t *circ;

  for (i=0; i < smartlist_len(rend_service_list); ++i) {
    service = smartlist_get(rend_service_list, i);
    log(severity, LD_GENERAL, "Service configured in \"%s\":",
        service->directory);
    for (j=0; j < smartlist_len(service->intro_nodes); ++j) {
      intro = smartlist_get(service->intro_nodes, j);
      safe_name = safe_str_client(intro->extend_info->nickname);

      circ = find_intro_circuit(intro, service->pk_digest);
      if (!circ) {
        log(severity, LD_GENERAL, "  Intro point %d at %s: no circuit",
            j, safe_name);
        continue;
      }
      log(severity, LD_GENERAL, "  Intro point %d at %s: circuit is %s",
          j, safe_name, circuit_state_to_string(circ->base_.state));
    }
  }
}

/** Given <b>conn</b>, a rendezvous exit stream, look up the hidden service for
 * 'circ', and look up the port and address based on conn-\>port.
 * Assign the actual conn-\>addr and conn-\>port. Return -1 if failure,
 * or 0 for success.
 */
int
rend_service_set_connection_addr_port(edge_connection_t *conn,
                                      origin_circuit_t *circ)
{
  rend_service_t *service;
  char serviceid[REND_SERVICE_ID_LEN_BASE32+1];
  smartlist_t *matching_ports;
  rend_service_port_config_t *chosen_port;

  tor_assert(circ->base_.purpose == CIRCUIT_PURPOSE_S_REND_JOINED);
  tor_assert(circ->rend_data);
  log_debug(LD_REND,"beginning to hunt for addr/port");
  base32_encode(serviceid, REND_SERVICE_ID_LEN_BASE32+1,
                circ->rend_data->rend_pk_digest, REND_SERVICE_ID_LEN);
  service = rend_service_get_by_pk_digest(
                circ->rend_data->rend_pk_digest);
  if (!service) {
    log_warn(LD_REND, "Couldn't find any service associated with pk %s on "
             "rendezvous circuit %d; closing.",
             serviceid, circ->base_.n_circ_id);
    return -1;
  }
  matching_ports = smartlist_new();
  SMARTLIST_FOREACH(service->ports, rend_service_port_config_t *, p,
  {
    if (conn->base_.port == p->virtual_port) {
      smartlist_add(matching_ports, p);
    }
  });
  chosen_port = smartlist_choose(matching_ports);
  smartlist_free(matching_ports);
  if (chosen_port) {
    tor_addr_copy(&conn->base_.addr, &chosen_port->real_addr);
    conn->base_.port = chosen_port->real_port;
    return 0;
  }
  log_info(LD_REND, "No virtual port mapping exists for port %d on service %s",
           conn->base_.port,serviceid);
  return -1;
}
<|MERGE_RESOLUTION|>--- conflicted
+++ resolved
@@ -1384,7 +1384,6 @@
     goto err;
   memcpy(cpath->handshake_digest, keys, DIGEST_LEN);
 
-<<<<<<< HEAD
   goto done;
 
  log_error:
@@ -1400,12 +1399,6 @@
   log_warn(LD_REND, "%s on circ %d", err_msg, circuit->base_.n_circ_id);
  err:
   status = -1;
-=======
-  memwipe(keys, 0, sizeof(keys));
-  return 0;
- err:
-  memwipe(keys, 0, sizeof(keys));
->>>>>>> 9ad4776e
   if (dh) crypto_dh_free(dh);
   if (launched) {
     circuit_mark_for_close(TO_CIRCUIT(launched), reason);
@@ -1413,13 +1406,13 @@
   tor_free(err_msg);
 
  done:
-  memset(keys, 0, sizeof(keys));
-  memset(buf, 0, sizeof(buf));
-  memset(serviceid, 0, sizeof(serviceid));
-  memset(hexcookie, 0, sizeof(hexcookie));
-  memset(intro_key_digest, 0, sizeof(intro_key_digest));
-  memset(auth_data, 0, sizeof(auth_data));
-  memset(diffie_hellman_hash, 0, sizeof(diffie_hellman_hash));
+  memwipe(keys, 0, sizeof(keys));
+  memwipe(buf, 0, sizeof(buf));
+  memwipe(serviceid, 0, sizeof(serviceid));
+  memwipe(hexcookie, 0, sizeof(hexcookie));
+  memwipe(intro_key_digest, 0, sizeof(intro_key_digest));
+  memwipe(auth_data, 0, sizeof(auth_data));
+  memwipe(diffie_hellman_hash, 0, sizeof(diffie_hellman_hash));
 
   /* Free the parsed cell */
   if (parsed_req) {
